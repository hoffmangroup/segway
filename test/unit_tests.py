--- conflicted
+++ resolved
@@ -1,10 +1,7 @@
-<<<<<<< HEAD
+from __future__ import absolute_import
 from os import remove
 from os.path import isfile, sep
 from tempfile import gettempdir
-=======
-from __future__ import absolute_import
->>>>>>> f3b31017
 import unittest
 
 from numpy import empty
