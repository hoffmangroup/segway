--- conflicted
+++ resolved
@@ -1,11 +1,7 @@
 3.0.3:
 * segway: fixed posterior label output not working with resolutions greater than 1bp
-<<<<<<< HEAD
+* segway: fixed bug when using virtual evidence with higher resolutions
 * segway: enable virtual evidence for posterior tasks
-
-=======
-* segway: fixed bug when using virtual evidence with higher resolutions
->>>>>>> 860563bf
 
 3.0.2:
 * segway: added readthedocs configuration file
