1.4.0:
<<<<<<< HEAD
* segway: remove optparse in favour of using argparse instead
=======
* segway: fix --split-sequences specifying where to split GMTK frames instead
  of by base pair length
>>>>>>> e18f494d

1.3.4:
* segway: set minimum segment length default to ruler length
* segway: remove simpleresubmit test from being tested with all tests by
  default due to memory requirement differences between platforms
* segway: change tests to use $testdir instead of $TMPDIR to avoid setting new
  base directory for segway-wrapper.sh
* segway: add and fix better job handling for segway-task (identify)
* segway: add drmaa handling for "IBM Platform LSF"
* segway: fix not using user specified ruler_scale when set to 10

1.3.2:
* segway: add GMTK minimum version checking (1.4.2) to support better GMTK job
  handling
* segway: add a job resubmission test due to out of memory issues
* segway: add a smarter job resubmission due to out of memory issues
* segway: add a better error message for out of memory issues vs actual process
  issues
* segway: update documentation on debugging GMTK job issues
* segway: add a minimum job attempt of 2 before stopping all jobs
* segway: add a new bad input testcase for proper job termination
* segway: add a new simple semisupervision test case
* segway: clarify documentation on resolution support
* segway: simplify installation instructions
* segway: fix help not printing when no arguments are given
* segway: add resolution test case
* segway: clarify and add GPLV2 license
* segway: add better test result capturing


1.3.1:
* segway: fix numpy array casting bug in posterior with newer versions of
  numpy (>= 1.10)
* segway: fixed case where a track was specified that existed in more than 1
  genomedata
* segway: ruler default is now 10x resolution. Default resolution is still 1,
  so default ruler is 10
* segway: helpful error messages when segment table boundaries or the resolution
  is not divisible by the ruler


1.3.0:
* segway: fixed improper version reporting from --version option
* segway: added semi-supervsied mode support for soft assignment. See documentation 
  for more details. 
* segway: added the ability to use multiple genomedata archives
* segway: Added support for the SEGWAY_NUM_LOCAL_JOBS environment variable,
  which controls the number of concurrent processes used when 
  SEGWAY_CLUSTER=local is set (default: 32). (thanks to Max Libbrecht)


1.2.2:
* segway: updated test benchmark for better compatability with Torque/PBS
* segway: fixed a bug when the 0-index training instance wins and fails to 
  copy the result. Segway will now store the resulting winning likelihood file 
  and likelihood tab file without the instance index as a suffix.
* segway: removed exported bash functions in for job environment submission
  after the shellshock patch (functions starting with "BASH_FUNC") since it can
  cause syntax errors when trying to import.
* segway: added useful error messages for unimplemented features of posterior
  task


1.2.1:

* segway: added new 'data' test baseline with GMTK 1.1.0
* segway: added new 'simplesubseg' test to test subsegment labels
* segway-layer: fixed bigBed conversion when blocksize==0 and added
  segway_layer_bigbed test (thanks to Jay Hesselberth)
* segway: updated documentation to clarify --clobber option in relation to
  model and structure command line options

1.2.0:

* segway: made matching against unmodified vs. modified partitions output from
  gmtk more lenient to match against
* KNOWN ISSUE: Segway will produce incorrect segmentations if the
  tracks are not specified in the order they appear in the genomedata
  archive providing the data.
* now requires a new version of GMTK (>= 1.0.0 80c1d70cea9d
  (ticket161-2)) for increased speed
* now requires Python >=2.6 (released 3.5 years ago) and <=3.0
  (although we will switch to Python 2.7 when we need it, so if you
  are upgrading, go all the way now)
* now requires Genomedata >=1.3.1
* default setuptools version now 0.6c11
* segway: now has experimental support for running without any cluster
  system or drmaa. By default if nothing is available, or use
  SEGWAY_CLUSTER (thanks to Max Libbrecht)
* segway: now has experimental Torque support. PBS and PBS Pro will
  probably work with some changes--please e-mail Michael if you want
  to help with identifying the necessary changes (thanks to Jay Hesselberth)
* segway: SEGWAY_CLUSTER environment variable allows manual
  specification of a cluster system (e.g. export SEGWAY_CLUSTER=local)
* segway: new escaping method from Genomedata tracknames to GMTK
  tracknames allows any arbitrary Genomedata trackname, but this means
  that previous files will be incompatible, since "_" is now replaced
  by "_5F" and "." by "_2E" (formerly both of these were "_", which
  was ambiguous)
* segway: allow concatenated segmentation of tracks with --trackname
  track1,track2, which gives you only one set of parameters. you may
  need to adjust existing train.tab files to use track_specs instead
  of include_tracknames because of other necessary changes
* segway: LSF: fix bug where wrapper script sometimes did not delete
  temporary observation files after a crash
* segway: LSF: no longer generates mktemp warning messages
* segway: more informative error message when supervision labels overlap each other
* segway: segway.sh has cd command in addition to segway command
* segway: MC/MX/REAL_MAT direct parameters are no longer trained
  (MEAN/COVAR/DENSECPT parameters are)
* segway-layer: add --bigBed option, which works if you have
  bedToBigBed in your path
* segway: add --bigBed option which calls segway-layer --bigBed
* segway: removes PYTHONINSPECT from environment for sub-tasks, which
  caused identify mode failures before
* segway: some changes in the way structure files work
* segway-layer: fix issue #19. Now doesn't override previous colors
  when mnemonics aren't supplied (thanks to Jay Hesselberth)
* segway-layer: add --no-recolor option which doesn't override colors at all
* segway-winner: fix issue #21. Now works on Python 2.5.1
* installation: always require drmaa. setuptools extras_require wasn't that useful in practice
* installation: include SLURM support if you have drivers/slurm.py installed
* test: run pyflakes first
* test: use fixed random seed to generate input.master every time
* test: when files differ, output is in a form that makes it easier to diff
* test: update for new GMTK
* prereqs: hgtools is now a prerequisite
* segway: add --output-label option to control segmentation output when using sublabels
* segway: semi-supervised mode no longer causes assertion error
* segway: posterior task now compatible with sublabel output mode

1.1.0:

* segway: now again includes posterior output in bedGraph format
  (thanks to Avinash Sahu)
* segway: --old-directory renamed to --recover
* segway: --recover now supports identify as well as train. less
  clunky and more consistent than the old recipe for training recovery
  included in the docs (posterior still not supported)
* segway: train.tab is now optional, so you should be able to run
  identify on pre-Segway 1.0.0 training directories that don't have
  it, as long as you specify all the same options as you did before
* segway-winner: new command to pick winning parameters in interrupted training run
* segway: train.tab now includes input master filename in multi-instance training
* segway: changed memory progression edge error to be more easily understandable
* segway: when some error kills one training instance, there is now a more detailed error at end
* segway: remove --keep-going, which hasn't done anything in a few versions
* test: filenames are sorted before comparisons
* test: now includes posterior test
* test/README: added description of test system
* test: training now only goes through two rounds to speed the tests

1.0.2:

* segway: train.tab is now sorted for easier test comparison
* segway: eliminate reporting of "info criterion" (which was flaky) in likelihood.tab
* test: automated testing framework in test/test.sh

1.0.1:

* segway: fix various option setup errors
* setup: add description
* setup: fix download URL
* docs: fix quickstart errors

1.0.0:

For the first official release, I have improved the user interface in
a number of ways. Segway should be much simpler to run. However, the
command-line interfaces have changed, so your scripts will have to
change as well.

* segway: change command-line signature. Usage is now
  segway train GENOMEDATA TRAINDIR
  segway identify GENOMEDATA TRAINDIR IDENTIFYDIR
  segway posterior GENOMEDATA TRAINDIR IDENTIFYDIR
  segway identify+posterior GENOMEDATA TRAINDIR IDENTIFYDIR

  Accordingly, have removed --no-train, --no-identify, --no-posterior, --directory

* segway: change --random-starts to --iterations
* segway: training now writes important file locations hyperparameters
  into TRAINDIR/train.tab
* segway: idenfication now automatically runs segway-layer as well

* segway: logs/run.sh is no longer flushed immediately. UUID is available from logs/segway.sh
* docs changed accordingly
* docs: add quick start tutorial to top

0.2.7:

* all: display hint when trying to run on cluster
* segway-layer: add --track-line-set option
* segway-layer: produce layers for every specified mnemonic, even if empty
* segway-layer: reverse previous ordering, so lines show up in genome
  browser in same order as mnemonics file
* segway-layer: ignores lines that start with #

0.2.6:

* segway: SGE: fix bug where Viterbi jobs would immediately crash with
  a pthreads error when using recent versions of PyTables/numexpr

0.2.5:

* segway: fix bug where aborted jobs were not returning maxvmem/vmem info
* segway: make RuntimeError for edge of memory usage progression print
  troubleshooting information below traceback
* docs: add more troubleshooting info

0.2.4:

* segway: print error filename when failing due to end of memory progression
* segway: LSF: add -E /bin/true to submissions to avoid trivial job
  failures on broken hosts
* docs: fix a mistake on description of explicit length distribution

0.2.3:

* segway: new --tracks-from option allows specification of a filename
* segway: LSF: now selects and declares tmp disk space usage. This
  perhaps could be extended to SGE with some cluster administrator effort.
* segway-layer: fix bug where not all segment labels were in an input file
* segway: with --distribution=asinh_normal, starting covariance
  parameters are now asinh(variance). This fixes a bug with negative
  variances
* segway: fix bug where --split-sequences was ignored
* segway: use Genomedata-reported metadata for whole genome rather
  than accumulating by chromosome
* prereqs: optbuild must now be >= 0.1.10

0.2.2:

* increase task wrapper robustness
* bug fixes
* docs fixes
* setup.py changes

0.2.1:

* docs: fix errors
* add sge_setup.py
* installation: add explicit PyTables installer

0.2.0:

* segway: add hierarchical segmentation
* segway: fix bug where only one random start is allowed
* segway: change "chunk" to "window" to avoid confusion with GMTK usage of chunk
* segway: updated system check to consider GE* _and SGE*_ systems as SGE.
* segway: removed dependence upon genomedata._util
* everything: anything that supported gzipped I/O now may support "-" to mean stdin/stdout
* segway-layer: now supports no arguments, which means use stdin/stdout
* segway-layer: now supports input files with no track line
* segway-layer: now supports non-integer segment labels
* GMTK-installation: fixed default shell to be /bin/bash as 'declare' call in
  installation script caused GMTK installation to fail.
* installation: move from path.py to forked-path

0.1.21:

* segway: add --segtransition-weight-scale

0.1.20:

* segway: limits the number of jobs dumped into the queuing system at
  once to avoid overloading it
* segway: increase robustness by adding a ulimit wrapper script to
  explicitly limit the memory used for each job and erase temporary files
* segway: add --old-directory option for identify mode recovery of a
  previous partial run
* segway-task: bugfix: won't throw a nested exception when temporary
  files were not created

0.1.19:

* segway: now set CARD_FRAMEINDEX dynamically to allow for
  --split-sequences to change between train and identify
* segway: --num-segs now called --num-labels
* LSF: fix bug related to: now appends to output/error instead of overwriting

0.1.18:

* LSF: now appends to output/error instead of overwriting
* recommit dumpnames.list removal (bugfix)

0.1.17:

* now requires genomedata >= 0.1.6
* remove dumpnames.list
* by default check all jobs every 30 min instead of every 54 min

0.1.16:

* now requires GMTK version 20091016
* segway: a change in the semantics of --trainable-params for
  training. If it is specified and the file exists, then it will be
  used as a parameter file in the first round of training. Before it
  was clobbered (with --clobber), or training was disabled.
* segway: allow multiple sets of parameters with --trainable-params,
  one for each random start. This together with the previous change
  will allow for the easy continuation of a multithread training run.
* segway: changed error text when wrong number of arguments provided
* segway: fixed bug that causes failure in command-line logging during
  identify phase

0.1.15:

* now requires GMTK version 20091016
* segway: more informative error on memory progression failure
* segway: now works on LSF even when LSF_UNIT_FOR_LIMITS has been changed
* segway: add jobname to "queued" diagnostic messages
* segway: log/res_usage.tab becomes log/jobs.tab
* segway: add jobid, jobname to jobs.tab
* segway: eliminate core dumps of jobs in LSF
* segway: make job abnormal error handling more robust
* segway: add log/details.sh to give all details of queued commands
* segway: queue longest jobs first
* segway: changed way GMTK model is specified for speedup
* segway: LSF: select only hosts with sufficient memory
* segway: eliminate 10 MB memory guard for declared usage versus crash usage
* docs updates

0.1.14:

* there is now a Segway issue tracker at http://code.google.com/p/segway-genome/
  file your bugs and feature requests there
* now requires GMTK version 20091004
* now requires drmaa-python >= 0.4a3
* segway: off-load identify file creation to the subtasks
* segway: --split-sequences now called --max-frames, reenabled for all tasks
* segway: by default, split sequences instead of throwing errors on long sequences
* segway: CARD_FRAMEINDEX is now based on --max-frames value
* segway: supervision and dinucleotide tracks are temporarily disabled
* segway: block e-mail report creation by cluster
* segway: fixes for LSF support
* segway: disabled a lot of diagnostic noise
* segway: default distribution is now asinh_norm
* segway: will now resubmit jobs in a cohort before all of the other
  jobs are done. this increases the load on the cluster manager, so
  job completion is only checked every 60 s per thread
* segway-res-usage: remove

0.1.13:

* segway: adding switching weights
* segway: restoring weighting to global number of datapoints in a track
* segway: now supports Platform LSF with FedStage DRMAA for LSF
* segway: moved SGE-specific code into modular driver architecture
* segway: --resolution option allows downsampling for speed
* segway: --ruler-scale option allows specification of ruler scale
  (formerly always 10)
* segway: start quoting words with spaces in log/run.sh
* genomedata >0.1.2 is now a prerequisite
* segway: identify BED output now names tracks segway.<uuid> in order
  to prevent conflicts
* segway-layer: automatically recolor in groups defined by period
  (such as 1.3) as well as alphabetical characters (A3)
* segway: fix bug: --dry-run causes traceback during training
* segway: --distribution=arcsinh_norm becomes --distribution=asinh_norm
* segway: now creates log/segway.sh to report arguments from which Segway was called
* segway: now prints out Segway distribution version to log files
* segway: with only one random start, now runs in a single-threaded mode

0.1.12:

* segway: LEN_SEG_EXPECTED becomes 100000
* segway: P(segTransition(0) | segCountDown(-1), seg(-1)) is now
  weighted with scale which can be set through
  -DSEGTRANSITION_WEIGHT_SCALE (not exposed to user, but you can hack
  include files)
* segway: fixed --semisupervised bugs
* segway-layer: add --mnemonic-file option
* BED parsing now handles empty lines by ignoring them instead of
  generating an error
* docs changes

0.1.11:

* optbuild >0.1.6 is now a prerequisite
* totally different memory management regime that eliminates old
  prediction stuff, and instead relies on trying at 2 GiB, 4 GiB, etc.
  until failure. globally shares minimum values for each thread
* temporary: minimum segment length is always at least 10
* temporarily disabled --split-sequences
* new prereq: switch from old DRMAA module to new drmaa module
* new prereq: optplus 0.1.1
* remove old "state" random variable from default structure
* BIC is now defined as -(2/n) ln L + k ln N where n is num of bases
  and N is num of sequences
* new segway-layer program changes the format of segway.bed.gz to
  something that is more intuitive for large numbers of labels, using
  thick/thin lines
* segway: remove now-unused --resource-profile option
* segway: add --seg-table option to describe segment hyperparameters,
  including different minimum and maximum segment lengths for each label
* remove --min-seg-len
* added some robustness to determining executable paths for queue
  submission, eliminating calls to bash for sub-jobs
* segway: add --exclude-coords option, works like --include-coords
* segway: add arcsinh-norm distribution
* segway: disabled track weighting
* segway: add --semisupervised=FILE option to get semisupervision
  labels from a BED file
* segway: add --drm-opt=OPTION option to allow specification of an
  arbitrary distributed resource manager option (e.g. for SGE -p sets
  priority, -l sets a resource requirement, etc.)
* segway: log memory and CPU usage to log/res_usage.tab
* segway: segway.inc now referenced with more relative paths

0.1.10:

* fix off-by-one error in declaring CARD_SEGCOUNTDOWN

0.1.9:

* replace state min seg len regime with one based on a ruler and segCountDown
* default: don't train any deterministic CPT
* stop creating input.master file before training when you have
  multiple random starts, and are going to be creating input.0.master,
  etc.
* segway.inc is changed so that CARD_SEG is now overridable. If you
  have an old segway.inc you must replace the CARD_SEG bits with
  the #ifndef CARD_SEG segment of a new segway.inc
* new classmethod segway.run.Runner.fromoptions() to make it easier to
  subclass while keeping the same command-line interface.
* fix bug in calculating BIC, reported in log likelihood logs
* default triangulation filenames now include the number of labels in the filename
* triangulation filenames now go into triangulation/ directory
* fixed a regression in 0.1.8: now copies final params file to
  params.params again
* segway now implements supports for a range argument to --num-segs

0.1.8:

* colorbrewer package is now a prerequisite
* segway: now produces BED9 output instead of BED4 output, with RGB
  colors from the ColorBrewer Dark2 scheme (Colors from
  www.ColorBrewer.org by Cynthia A. Brewer, Geography, Pennsylvania
  State University.)
* segway: fixed error when attempting to copy likelihood files in the
  case of only one random start
* segway: make error more explicit if you forget to set --num-segs=N
  if N is greater than 3 in the supplied model file
* packaging: will not install as zipped egg as a temporary measure to enhance debugging

0.1.7:

* segway: add --dont-train option to allow specification of a file with list of variables not to train

0.1.6:

* no changes, this is to fix a packaging/tagging problem

0.1.5:

Currently broken
* segway: --num-segs for a range does not work

New features/bugfixes:
* segway: allow posterior with --num-segs greater than 2
* segway: hard maximum of 2,000,000 for sequence length.
* segway: --split-sequences will split sequences below 5,000,000
* segway: if --num-segs was used and segway generated the input.master
  file, then use the Bayesian Information Criterion instead of likelihood to optimize parameters
* segway: now copies selected params.params and input.master rather than moving
* segway: bugfix to allow training to run
* segway: enhancement of the memory prediction algorithm
* segway: now spins off segway-task for Viterbi jobs, which produces BED output in parallel
  (the segway-task interface is undocumented and subject to change)

Documentation:
* there is now some documentation in doc/segway.rst (in
  reStructuredText format, a lightweight markup format)

0.1.4:

* genomedata>0.1.0 package is now a prerequisite
* optplus package is now a prerequisite
* 20090302 version of GMTK is now a prerequisite
* genomedata-load-data, genomedata-load-seq, genomedata-name-tracks, genomedata-save-metadata: moved to genomedata package
* segway: changed args from a number of h5filenames to a single genomedata directory 
* segway: added extra discrete variable called "state" to the default
  model. seg is now a child of this. transitions all occur state to
  state rather than seg to seg
* segway: start_seg -> state_state conditional probability table is no longer generated
  randomly, now reflects a geometric distribution with expected
  segment length 10000
* segway: start_seg -> start_state is no longer trained
* segway: seg_seg -> start_state is no longer generated randomly, instead starting
  probability defaults to 1/NUM_SEGS for each segment
* segway: forces a hard minimum segment limit of 10
* segway: new --num-segs option: allows more than 2 segment labels. even allows a range of number of segments
* segway: change some visual formatting of posterior track
* segway: bugfix: actually use default res usage file by default
* segway: don't create a posterior triangulation when --dry-run used
* segway: memory usage new requested in 1G increments instead of 1M
* segway: always uses island mode to save memory (at the cost of speed)
* segway: use ulimit to make a hard max on memory consumption

0.1.3:

* segway: weights probability from different tracks by the number of
  datapoints in each track. useful for dealing with data on
  heterogeneous scales
* seg.inc is now segway.inc
* seg.str is now segway.str
* segway-res-usage: now produces a tab-delimited output file that can
  be used to specify Segway's memory management
* segway-res-usage: calibrates resource usage of training bundle step, posterior, identify
* segway: uses the new resource usage file by default
* segway: new --resource-profile option to use another resource usage file
* segway: by default, abort if an input sequence is going to take more
  than 15G of RAM to process using any of the commands being run
* segway-res-usage: try to guess which tracks are going to be way too huge and skip them
* segway: write observations/observations.tab which gives information
  about what exactly is in each observation file
* segway-res-usage, segway: identify unique runs with uuid.uuid1() instead of os.getpid()
* segway: fixed a bug regarding the setting of initial parameter
  values with the --track/-t option
* segway: when rewriting regions due to --include-region or
  --split-sequences, ensure that the coordinates are in a monotonically
  increasing order

0.1.2:

* segway bugfixes: do not create segway.bed.gz or
  posterior.seg0.wig.gz when --no-identify or --no-posterior are
  enabled, respectively

0.1.1:

* Now requires optbuild 0.1.6
* new segway-res-usage program calibrates memory usage
* segway: changed -b option: It now specifies a BED filename instead of a directory where a file
  named segway.bed.gz is found
* --force/-f is now --clobber/-c
* segway: now will use a params.params file during identify
  implicitly, if it is in the directory specified with -d
* segway: method for generating starting parameters is somewhat different now
* segway: now generates a lot of directories for working files instead of dumping lots of stuff in one directory
* _load_data: ignore invalid chromosome specifications instead of
  triggering a fatal error
* genomedata-save-metadata: can now handle empty columns
* stop creating lots of auxiliary output files during Viterbi identify
* there is no directory named "out" created by default
* segway: now arranges some working files into subdirectories, some name changes
* runs posterior decoding during identify, creates wig files
* segway: no option --no-posterior disables posterior decoding
* segway: figure out fully-qualified path to GMTK executables and
  queue that. This increases robustness to minor configuration
  differences on parallel nodes.
* add segway-res-usage program to calibrate resource usage, which involved some refactoring of run.py
* adding different methods to create initial parameters. interface may be exposed in a future version
* jt_info.txt is now created in work directory instead of current directory
* fix bug: don't repeat track line multiple times in BED file
* performance: greatly improve genomedata-save-metadata

0.1.0:

* new segway option: --distribution: choices are norm, gamma
* default distribution is now norm
* _load_data: add support for wigFix with step, span values set
* _util.py: mark some functions for replacement with genomedata

0.1.0a4:

* Now requires optbuild>0.1.4
* Understandable structure files (e.g. the name for observation track "obs0" becomes "h3k27me3")
* Save log likelihood files
* Rename segway-load-seq -> genomedata-load-seq
* Rename segway-load-data -> genomedata-load-data
* Rename segway-name-tracks -> genomedata-name-tracks
* New command genomedata-save-metadata
* New command: _load_data: load data quickly (in C)

(These five commands will eventually be split out into a new genomedata package)

* New command: segway-calc-distance: calculate distance between identified segments and an external BED feature file
* New command: gtf2bed: convert GTF to BED format

* New segway option --track: use only a particular track
* Generate a "dinucleotide" track when specified with --track
* New segway option --prior-strength: uses dirichlet tables on seg_seg transition CPT
* segway --help now uses option groups

* New h5histogram options: --include-identify, --identify-label: now
  allows getting histogram per identified segment
* New h5histogram option: --num-bins: allow specification of number of histogram bins

* identification output files are now gzipped bed rather than wig
* rename "nonmissing" to "presence" throughout
* Move from normal distribution to gamma distribution
* Calculate starting parameters based on something close to the maximum likelihood estimation plus jitter
* Hacky (and wrong) support for memory requirements for up to six
  observation tracks, will be redone when GMTK memory optimization is
  done

* better handling of errors and KeyboardInterrupts during parallel operation of segway
* Stops using deprecated -inputTrainableParameters option to GMTK

* Checking for unset metadata before using genomedata files
* Corrections to README
* Bugfixes

0.1.0a3:

Files from previous versions are no longer compatible.

* Binary output of observations for GMTK. This means it takes a few
  minutes to write out observations for the whole genome before
  training or Viterbi rather than many hours.
* Output of segment lengths for diagnostic purposes.
* Changed observation storage from float32 to float64.
* Faster conversion of Viterbi output files to wiggle tracks.
* Observation files now have more descriptive names.

0.1.0a2:

Files from previous versions are no longer compatible.

* Efficient multiple random start EM training queue submission
* Addition of h5histogram command
* Limiting data analyzed to a particular region with --include-region
* More efficient data loading
* Some interface and file format changes
* Performance improvements
* Bugfixes<|MERGE_RESOLUTION|>--- conflicted
+++ resolved
@@ -1,10 +1,7 @@
 1.4.0:
-<<<<<<< HEAD
 * segway: remove optparse in favour of using argparse instead
-=======
 * segway: fix --split-sequences specifying where to split GMTK frames instead
   of by base pair length
->>>>>>> e18f494d
 
 1.3.4:
 * segway: set minimum segment length default to ruler length
