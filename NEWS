2.0.2:
* segway: fix window selection when using multiple genomedata archives
* segway: add window.bed output to cross reference window index to chromomsome
  region
* segway: add instance specific job log files to avoid log overwrites
<<<<<<< HEAD
* segway: update support for versions of numpy > 1.14 by adding legacy scalar
  and vector text printing
=======
* segway: fix regression of stdout not being captured from training jobs
>>>>>>> 8d38ce95

2.0.1:
* segway: fix training results not being parsed properly due to validation
  defaults

2.0:
* segway: Add ability to use validation set to choose winner for training
  (activate using --validation-coords or --validation-fraction options)
  (thanks to Rachel Chan)

1.4.4:
* segway: Add mixture of Gaussians and variance floor functionality to Segway
  (thanks to Max Libbrecht, Oscar Rodriguez, and Rachel Chan)

1.4.3:
* segway: fix "bad interpreter: Text file busy" errors reported by submitted
  jobs

1.4.2:
* segway: training is now submitted as a segway-task
* segway: all observations are now written out to temporary storage. As a
  result, the --observation option has been disabled
* segway: disabled the erroneous --dinucleotide option
* segway: Change Segway to raise warning if running Segway in identify mode
  with non-zero verbosity.

1.4.1:
* segway: fix --bigBed for assemblies with alt chromosomes not being sorted
  correctly
* segway: --num-minibatch-windows can now be seeded with SEGWAY_RAND_SEED and
  will select the same windows with when given the same seed 
  (thanks to Rachel Chan)
* segway: fix --prior-strength option
* segway: local job submission now appends error logs instead of rewriting them
* segway: add resolution functionality for semisupervised mode 
  (thanks to Rachel Chan)
* segway: add 'annotate' as an alias for 'identify' (thanks to Rachel Chan)
* segway: fix memory leak due to DRMAA job templates not being deleted
* segway: change queueing functionality such that segway queues a shell file
  containing the to-be-queued arguments, instead of queueing the arguments
  themselves (thanks to Rachel Chan)
* segway: change output message to specify whether the job is queued or
  run locally (thanks to Rachel Chan)
* segway: work around a GMTK bug when indexing a genomic region with a number
  greater than 9999 (thanks to Rachel Chan)

1.4.0:
* segway: added support for --num-minibatch-windows, which causes Segway
  to train on random subset of windows at each iteration in order to
  enable training to touch every genomic position while maintaining fast
  iterations. (thanks to Max Libbrecht)
* segway: remove optparse in favour of using argparse instead
* segway: fix --split-sequences specifying where to split GMTK frames instead
  of by base pair length

1.3.4:
* segway: set minimum segment length default to ruler length
* segway: remove simpleresubmit test from being tested with all tests by
  default due to memory requirement differences between platforms
* segway: change tests to use $testdir instead of $TMPDIR to avoid setting new
  base directory for segway-wrapper.sh
* segway: add and fix better job handling for segway-task (identify)
* segway: add drmaa handling for "IBM Platform LSF"
* segway: fix not using user specified ruler_scale when set to 10

1.3.2:
* segway: add GMTK minimum version checking (1.4.2) to support better GMTK job
  handling
* segway: add a job resubmission test due to out of memory issues
* segway: add a smarter job resubmission due to out of memory issues
* segway: add a better error message for out of memory issues vs actual process
  issues
* segway: update documentation on debugging GMTK job issues
* segway: add a minimum job attempt of 2 before stopping all jobs
* segway: add a new bad input testcase for proper job termination
* segway: add a new simple semisupervision test case
* segway: clarify documentation on resolution support
* segway: simplify installation instructions
* segway: fix help not printing when no arguments are given
* segway: add resolution test case
* segway: clarify and add GPLV2 license
* segway: add better test result capturing


1.3.1:
* segway: fix numpy array casting bug in posterior with newer versions of
  numpy (>= 1.10)
* segway: fixed case where a track was specified that existed in more than 1
  genomedata
* segway: ruler default is now 10x resolution. Default resolution is still 1,
  so default ruler is 10
* segway: helpful error messages when segment table boundaries or the resolution
  is not divisible by the ruler


1.3.0:
* segway: fixed improper version reporting from --version option
* segway: added semi-supervsied mode support for soft assignment. See documentation 
  for more details. 
* segway: added the ability to use multiple genomedata archives
* segway: Added support for the SEGWAY_NUM_LOCAL_JOBS environment variable,
  which controls the number of concurrent processes used when 
  SEGWAY_CLUSTER=local is set (default: 32). (thanks to Max Libbrecht)


1.2.2:
* segway: updated test benchmark for better compatability with Torque/PBS
* segway: fixed a bug when the 0-index training instance wins and fails to 
  copy the result. Segway will now store the resulting winning likelihood file 
  and likelihood tab file without the instance index as a suffix.
* segway: removed exported bash functions in for job environment submission
  after the shellshock patch (functions starting with "BASH_FUNC") since it can
  cause syntax errors when trying to import.
* segway: added useful error messages for unimplemented features of posterior
  task


1.2.1:

* segway: added new 'data' test baseline with GMTK 1.1.0
* segway: added new 'simplesubseg' test to test subsegment labels
* segway-layer: fixed bigBed conversion when blocksize==0 and added
  segway_layer_bigbed test (thanks to Jay Hesselberth)
* segway: updated documentation to clarify --clobber option in relation to
  model and structure command line options

1.2.0:

* segway: made matching against unmodified vs. modified partitions output from
  gmtk more lenient to match against
* KNOWN ISSUE: Segway will produce incorrect segmentations if the
  tracks are not specified in the order they appear in the genomedata
  archive providing the data.
* now requires a new version of GMTK (>= 1.0.0 80c1d70cea9d
  (ticket161-2)) for increased speed
* now requires Python >=2.6 (released 3.5 years ago) and <=3.0
  (although we will switch to Python 2.7 when we need it, so if you
  are upgrading, go all the way now)
* now requires Genomedata >=1.3.1
* default setuptools version now 0.6c11
* segway: now has experimental support for running without any cluster
  system or drmaa. By default if nothing is available, or use
  SEGWAY_CLUSTER (thanks to Max Libbrecht)
* segway: now has experimental Torque support. PBS and PBS Pro will
  probably work with some changes--please e-mail Michael if you want
  to help with identifying the necessary changes (thanks to Jay Hesselberth)
* segway: SEGWAY_CLUSTER environment variable allows manual
  specification of a cluster system (e.g. export SEGWAY_CLUSTER=local)
* segway: new escaping method from Genomedata tracknames to GMTK
  tracknames allows any arbitrary Genomedata trackname, but this means
  that previous files will be incompatible, since "_" is now replaced
  by "_5F" and "." by "_2E" (formerly both of these were "_", which
  was ambiguous)
* segway: allow concatenated segmentation of tracks with --trackname
  track1,track2, which gives you only one set of parameters. you may
  need to adjust existing train.tab files to use track_specs instead
  of include_tracknames because of other necessary changes
* segway: LSF: fix bug where wrapper script sometimes did not delete
  temporary observation files after a crash
* segway: LSF: no longer generates mktemp warning messages
* segway: more informative error message when supervision labels overlap each other
* segway: segway.sh has cd command in addition to segway command
* segway: MC/MX/REAL_MAT direct parameters are no longer trained
  (MEAN/COVAR/DENSECPT parameters are)
* segway-layer: add --bigBed option, which works if you have
  bedToBigBed in your path
* segway: add --bigBed option which calls segway-layer --bigBed
* segway: removes PYTHONINSPECT from environment for sub-tasks, which
  caused identify mode failures before
* segway: some changes in the way structure files work
* segway-layer: fix issue #19. Now doesn't override previous colors
  when mnemonics aren't supplied (thanks to Jay Hesselberth)
* segway-layer: add --no-recolor option which doesn't override colors at all
* segway-winner: fix issue #21. Now works on Python 2.5.1
* installation: always require drmaa. setuptools extras_require wasn't that useful in practice
* installation: include SLURM support if you have drivers/slurm.py installed
* test: run pyflakes first
* test: use fixed random seed to generate input.master every time
* test: when files differ, output is in a form that makes it easier to diff
* test: update for new GMTK
* prereqs: hgtools is now a prerequisite
* segway: add --output-label option to control segmentation output when using sublabels
* segway: semi-supervised mode no longer causes assertion error
* segway: posterior task now compatible with sublabel output mode

1.1.0:

* segway: now again includes posterior output in bedGraph format
  (thanks to Avinash Sahu)
* segway: --old-directory renamed to --recover
* segway: --recover now supports identify as well as train. less
  clunky and more consistent than the old recipe for training recovery
  included in the docs (posterior still not supported)
* segway: train.tab is now optional, so you should be able to run
  identify on pre-Segway 1.0.0 training directories that don't have
  it, as long as you specify all the same options as you did before
* segway-winner: new command to pick winning parameters in interrupted training run
* segway: train.tab now includes input master filename in multi-instance training
* segway: changed memory progression edge error to be more easily understandable
* segway: when some error kills one training instance, there is now a more detailed error at end
* segway: remove --keep-going, which hasn't done anything in a few versions
* test: filenames are sorted before comparisons
* test: now includes posterior test
* test/README: added description of test system
* test: training now only goes through two rounds to speed the tests

1.0.2:

* segway: train.tab is now sorted for easier test comparison
* segway: eliminate reporting of "info criterion" (which was flaky) in likelihood.tab
* test: automated testing framework in test/test.sh

1.0.1:

* segway: fix various option setup errors
* setup: add description
* setup: fix download URL
* docs: fix quickstart errors

1.0.0:

For the first official release, I have improved the user interface in
a number of ways. Segway should be much simpler to run. However, the
command-line interfaces have changed, so your scripts will have to
change as well.

* segway: change command-line signature. Usage is now
  segway train GENOMEDATA TRAINDIR
  segway identify GENOMEDATA TRAINDIR IDENTIFYDIR
  segway posterior GENOMEDATA TRAINDIR IDENTIFYDIR
  segway identify+posterior GENOMEDATA TRAINDIR IDENTIFYDIR

  Accordingly, have removed --no-train, --no-identify, --no-posterior, --directory

* segway: change --random-starts to --iterations
* segway: training now writes important file locations hyperparameters
  into TRAINDIR/train.tab
* segway: idenfication now automatically runs segway-layer as well

* segway: logs/run.sh is no longer flushed immediately. UUID is available from logs/segway.sh
* docs changed accordingly
* docs: add quick start tutorial to top

0.2.7:

* all: display hint when trying to run on cluster
* segway-layer: add --track-line-set option
* segway-layer: produce layers for every specified mnemonic, even if empty
* segway-layer: reverse previous ordering, so lines show up in genome
  browser in same order as mnemonics file
* segway-layer: ignores lines that start with #

0.2.6:

* segway: SGE: fix bug where Viterbi jobs would immediately crash with
  a pthreads error when using recent versions of PyTables/numexpr

0.2.5:

* segway: fix bug where aborted jobs were not returning maxvmem/vmem info
* segway: make RuntimeError for edge of memory usage progression print
  troubleshooting information below traceback
* docs: add more troubleshooting info

0.2.4:

* segway: print error filename when failing due to end of memory progression
* segway: LSF: add -E /bin/true to submissions to avoid trivial job
  failures on broken hosts
* docs: fix a mistake on description of explicit length distribution

0.2.3:

* segway: new --tracks-from option allows specification of a filename
* segway: LSF: now selects and declares tmp disk space usage. This
  perhaps could be extended to SGE with some cluster administrator effort.
* segway-layer: fix bug where not all segment labels were in an input file
* segway: with --distribution=asinh_normal, starting covariance
  parameters are now asinh(variance). This fixes a bug with negative
  variances
* segway: fix bug where --split-sequences was ignored
* segway: use Genomedata-reported metadata for whole genome rather
  than accumulating by chromosome
* prereqs: optbuild must now be >= 0.1.10

0.2.2:

* increase task wrapper robustness
* bug fixes
* docs fixes
* setup.py changes

0.2.1:

* docs: fix errors
* add sge_setup.py
* installation: add explicit PyTables installer

0.2.0:

* segway: add hierarchical segmentation
* segway: fix bug where only one random start is allowed
* segway: change "chunk" to "window" to avoid confusion with GMTK usage of chunk
* segway: updated system check to consider GE* _and SGE*_ systems as SGE.
* segway: removed dependence upon genomedata._util
* everything: anything that supported gzipped I/O now may support "-" to mean stdin/stdout
* segway-layer: now supports no arguments, which means use stdin/stdout
* segway-layer: now supports input files with no track line
* segway-layer: now supports non-integer segment labels
* GMTK-installation: fixed default shell to be /bin/bash as 'declare' call in
  installation script caused GMTK installation to fail.
* installation: move from path.py to forked-path

0.1.21:

* segway: add --segtransition-weight-scale

0.1.20:

* segway: limits the number of jobs dumped into the queuing system at
  once to avoid overloading it
* segway: increase robustness by adding a ulimit wrapper script to
  explicitly limit the memory used for each job and erase temporary files
* segway: add --old-directory option for identify mode recovery of a
  previous partial run
* segway-task: bugfix: won't throw a nested exception when temporary
  files were not created

0.1.19:

* segway: now set CARD_FRAMEINDEX dynamically to allow for
  --split-sequences to change between train and identify
* segway: --num-segs now called --num-labels
* LSF: fix bug related to: now appends to output/error instead of overwriting

0.1.18:

* LSF: now appends to output/error instead of overwriting
* recommit dumpnames.list removal (bugfix)

0.1.17:

* now requires genomedata >= 0.1.6
* remove dumpnames.list
* by default check all jobs every 30 min instead of every 54 min

0.1.16:

* now requires GMTK version 20091016
* segway: a change in the semantics of --trainable-params for
  training. If it is specified and the file exists, then it will be
  used as a parameter file in the first round of training. Before it
  was clobbered (with --clobber), or training was disabled.
* segway: allow multiple sets of parameters with --trainable-params,
  one for each random start. This together with the previous change
  will allow for the easy continuation of a multithread training run.
* segway: changed error text when wrong number of arguments provided
* segway: fixed bug that causes failure in command-line logging during
  identify phase

0.1.15:

* now requires GMTK version 20091016
* segway: more informative error on memory progression failure
* segway: now works on LSF even when LSF_UNIT_FOR_LIMITS has been changed
* segway: add jobname to "queued" diagnostic messages
* segway: log/res_usage.tab becomes log/jobs.tab
* segway: add jobid, jobname to jobs.tab
* segway: eliminate core dumps of jobs in LSF
* segway: make job abnormal error handling more robust
* segway: add log/details.sh to give all details of queued commands
* segway: queue longest jobs first
* segway: changed way GMTK model is specified for speedup
* segway: LSF: select only hosts with sufficient memory
* segway: eliminate 10 MB memory guard for declared usage versus crash usage
* docs updates

0.1.14:

* there is now a Segway issue tracker at http://code.google.com/p/segway-genome/
  file your bugs and feature requests there
* now requires GMTK version 20091004
* now requires drmaa-python >= 0.4a3
* segway: off-load identify file creation to the subtasks
* segway: --split-sequences now called --max-frames, reenabled for all tasks
* segway: by default, split sequences instead of throwing errors on long sequences
* segway: CARD_FRAMEINDEX is now based on --max-frames value
* segway: supervision and dinucleotide tracks are temporarily disabled
* segway: block e-mail report creation by cluster
* segway: fixes for LSF support
* segway: disabled a lot of diagnostic noise
* segway: default distribution is now asinh_norm
* segway: will now resubmit jobs in a cohort before all of the other
  jobs are done. this increases the load on the cluster manager, so
  job completion is only checked every 60 s per thread
* segway-res-usage: remove

0.1.13:

* segway: adding switching weights
* segway: restoring weighting to global number of datapoints in a track
* segway: now supports Platform LSF with FedStage DRMAA for LSF
* segway: moved SGE-specific code into modular driver architecture
* segway: --resolution option allows downsampling for speed
* segway: --ruler-scale option allows specification of ruler scale
  (formerly always 10)
* segway: start quoting words with spaces in log/run.sh
* genomedata >0.1.2 is now a prerequisite
* segway: identify BED output now names tracks segway.<uuid> in order
  to prevent conflicts
* segway-layer: automatically recolor in groups defined by period
  (such as 1.3) as well as alphabetical characters (A3)
* segway: fix bug: --dry-run causes traceback during training
* segway: --distribution=arcsinh_norm becomes --distribution=asinh_norm
* segway: now creates log/segway.sh to report arguments from which Segway was called
* segway: now prints out Segway distribution version to log files
* segway: with only one random start, now runs in a single-threaded mode

0.1.12:

* segway: LEN_SEG_EXPECTED becomes 100000
* segway: P(segTransition(0) | segCountDown(-1), seg(-1)) is now
  weighted with scale which can be set through
  -DSEGTRANSITION_WEIGHT_SCALE (not exposed to user, but you can hack
  include files)
* segway: fixed --semisupervised bugs
* segway-layer: add --mnemonic-file option
* BED parsing now handles empty lines by ignoring them instead of
  generating an error
* docs changes

0.1.11:

* optbuild >0.1.6 is now a prerequisite
* totally different memory management regime that eliminates old
  prediction stuff, and instead relies on trying at 2 GiB, 4 GiB, etc.
  until failure. globally shares minimum values for each thread
* temporary: minimum segment length is always at least 10
* temporarily disabled --split-sequences
* new prereq: switch from old DRMAA module to new drmaa module
* new prereq: optplus 0.1.1
* remove old "state" random variable from default structure
* BIC is now defined as -(2/n) ln L + k ln N where n is num of bases
  and N is num of sequences
* new segway-layer program changes the format of segway.bed.gz to
  something that is more intuitive for large numbers of labels, using
  thick/thin lines
* segway: remove now-unused --resource-profile option
* segway: add --seg-table option to describe segment hyperparameters,
  including different minimum and maximum segment lengths for each label
* remove --min-seg-len
* added some robustness to determining executable paths for queue
  submission, eliminating calls to bash for sub-jobs
* segway: add --exclude-coords option, works like --include-coords
* segway: add arcsinh-norm distribution
* segway: disabled track weighting
* segway: add --semisupervised=FILE option to get semisupervision
  labels from a BED file
* segway: add --drm-opt=OPTION option to allow specification of an
  arbitrary distributed resource manager option (e.g. for SGE -p sets
  priority, -l sets a resource requirement, etc.)
* segway: log memory and CPU usage to log/res_usage.tab
* segway: segway.inc now referenced with more relative paths

0.1.10:

* fix off-by-one error in declaring CARD_SEGCOUNTDOWN

0.1.9:

* replace state min seg len regime with one based on a ruler and segCountDown
* default: don't train any deterministic CPT
* stop creating input.master file before training when you have
  multiple random starts, and are going to be creating input.0.master,
  etc.
* segway.inc is changed so that CARD_SEG is now overridable. If you
  have an old segway.inc you must replace the CARD_SEG bits with
  the #ifndef CARD_SEG segment of a new segway.inc
* new classmethod segway.run.Runner.fromoptions() to make it easier to
  subclass while keeping the same command-line interface.
* fix bug in calculating BIC, reported in log likelihood logs
* default triangulation filenames now include the number of labels in the filename
* triangulation filenames now go into triangulation/ directory
* fixed a regression in 0.1.8: now copies final params file to
  params.params again
* segway now implements supports for a range argument to --num-segs

0.1.8:

* colorbrewer package is now a prerequisite
* segway: now produces BED9 output instead of BED4 output, with RGB
  colors from the ColorBrewer Dark2 scheme (Colors from
  www.ColorBrewer.org by Cynthia A. Brewer, Geography, Pennsylvania
  State University.)
* segway: fixed error when attempting to copy likelihood files in the
  case of only one random start
* segway: make error more explicit if you forget to set --num-segs=N
  if N is greater than 3 in the supplied model file
* packaging: will not install as zipped egg as a temporary measure to enhance debugging

0.1.7:

* segway: add --dont-train option to allow specification of a file with list of variables not to train

0.1.6:

* no changes, this is to fix a packaging/tagging problem

0.1.5:

Currently broken
* segway: --num-segs for a range does not work

New features/bugfixes:
* segway: allow posterior with --num-segs greater than 2
* segway: hard maximum of 2,000,000 for sequence length.
* segway: --split-sequences will split sequences below 5,000,000
* segway: if --num-segs was used and segway generated the input.master
  file, then use the Bayesian Information Criterion instead of likelihood to optimize parameters
* segway: now copies selected params.params and input.master rather than moving
* segway: bugfix to allow training to run
* segway: enhancement of the memory prediction algorithm
* segway: now spins off segway-task for Viterbi jobs, which produces BED output in parallel
  (the segway-task interface is undocumented and subject to change)

Documentation:
* there is now some documentation in doc/segway.rst (in
  reStructuredText format, a lightweight markup format)

0.1.4:

* genomedata>0.1.0 package is now a prerequisite
* optplus package is now a prerequisite
* 20090302 version of GMTK is now a prerequisite
* genomedata-load-data, genomedata-load-seq, genomedata-name-tracks, genomedata-save-metadata: moved to genomedata package
* segway: changed args from a number of h5filenames to a single genomedata directory 
* segway: added extra discrete variable called "state" to the default
  model. seg is now a child of this. transitions all occur state to
  state rather than seg to seg
* segway: start_seg -> state_state conditional probability table is no longer generated
  randomly, now reflects a geometric distribution with expected
  segment length 10000
* segway: start_seg -> start_state is no longer trained
* segway: seg_seg -> start_state is no longer generated randomly, instead starting
  probability defaults to 1/NUM_SEGS for each segment
* segway: forces a hard minimum segment limit of 10
* segway: new --num-segs option: allows more than 2 segment labels. even allows a range of number of segments
* segway: change some visual formatting of posterior track
* segway: bugfix: actually use default res usage file by default
* segway: don't create a posterior triangulation when --dry-run used
* segway: memory usage new requested in 1G increments instead of 1M
* segway: always uses island mode to save memory (at the cost of speed)
* segway: use ulimit to make a hard max on memory consumption

0.1.3:

* segway: weights probability from different tracks by the number of
  datapoints in each track. useful for dealing with data on
  heterogeneous scales
* seg.inc is now segway.inc
* seg.str is now segway.str
* segway-res-usage: now produces a tab-delimited output file that can
  be used to specify Segway's memory management
* segway-res-usage: calibrates resource usage of training bundle step, posterior, identify
* segway: uses the new resource usage file by default
* segway: new --resource-profile option to use another resource usage file
* segway: by default, abort if an input sequence is going to take more
  than 15G of RAM to process using any of the commands being run
* segway-res-usage: try to guess which tracks are going to be way too huge and skip them
* segway: write observations/observations.tab which gives information
  about what exactly is in each observation file
* segway-res-usage, segway: identify unique runs with uuid.uuid1() instead of os.getpid()
* segway: fixed a bug regarding the setting of initial parameter
  values with the --track/-t option
* segway: when rewriting regions due to --include-region or
  --split-sequences, ensure that the coordinates are in a monotonically
  increasing order

0.1.2:

* segway bugfixes: do not create segway.bed.gz or
  posterior.seg0.wig.gz when --no-identify or --no-posterior are
  enabled, respectively

0.1.1:

* Now requires optbuild 0.1.6
* new segway-res-usage program calibrates memory usage
* segway: changed -b option: It now specifies a BED filename instead of a directory where a file
  named segway.bed.gz is found
* --force/-f is now --clobber/-c
* segway: now will use a params.params file during identify
  implicitly, if it is in the directory specified with -d
* segway: method for generating starting parameters is somewhat different now
* segway: now generates a lot of directories for working files instead of dumping lots of stuff in one directory
* _load_data: ignore invalid chromosome specifications instead of
  triggering a fatal error
* genomedata-save-metadata: can now handle empty columns
* stop creating lots of auxiliary output files during Viterbi identify
* there is no directory named "out" created by default
* segway: now arranges some working files into subdirectories, some name changes
* runs posterior decoding during identify, creates wig files
* segway: no option --no-posterior disables posterior decoding
* segway: figure out fully-qualified path to GMTK executables and
  queue that. This increases robustness to minor configuration
  differences on parallel nodes.
* add segway-res-usage program to calibrate resource usage, which involved some refactoring of run.py
* adding different methods to create initial parameters. interface may be exposed in a future version
* jt_info.txt is now created in work directory instead of current directory
* fix bug: don't repeat track line multiple times in BED file
* performance: greatly improve genomedata-save-metadata

0.1.0:

* new segway option: --distribution: choices are norm, gamma
* default distribution is now norm
* _load_data: add support for wigFix with step, span values set
* _util.py: mark some functions for replacement with genomedata

0.1.0a4:

* Now requires optbuild>0.1.4
* Understandable structure files (e.g. the name for observation track "obs0" becomes "h3k27me3")
* Save log likelihood files
* Rename segway-load-seq -> genomedata-load-seq
* Rename segway-load-data -> genomedata-load-data
* Rename segway-name-tracks -> genomedata-name-tracks
* New command genomedata-save-metadata
* New command: _load_data: load data quickly (in C)

(These five commands will eventually be split out into a new genomedata package)

* New command: segway-calc-distance: calculate distance between identified segments and an external BED feature file
* New command: gtf2bed: convert GTF to BED format

* New segway option --track: use only a particular track
* Generate a "dinucleotide" track when specified with --track
* New segway option --prior-strength: uses dirichlet tables on seg_seg transition CPT
* segway --help now uses option groups

* New h5histogram options: --include-identify, --identify-label: now
  allows getting histogram per identified segment
* New h5histogram option: --num-bins: allow specification of number of histogram bins

* identification output files are now gzipped bed rather than wig
* rename "nonmissing" to "presence" throughout
* Move from normal distribution to gamma distribution
* Calculate starting parameters based on something close to the maximum likelihood estimation plus jitter
* Hacky (and wrong) support for memory requirements for up to six
  observation tracks, will be redone when GMTK memory optimization is
  done

* better handling of errors and KeyboardInterrupts during parallel operation of segway
* Stops using deprecated -inputTrainableParameters option to GMTK

* Checking for unset metadata before using genomedata files
* Corrections to README
* Bugfixes

0.1.0a3:

Files from previous versions are no longer compatible.

* Binary output of observations for GMTK. This means it takes a few
  minutes to write out observations for the whole genome before
  training or Viterbi rather than many hours.
* Output of segment lengths for diagnostic purposes.
* Changed observation storage from float32 to float64.
* Faster conversion of Viterbi output files to wiggle tracks.
* Observation files now have more descriptive names.

0.1.0a2:

Files from previous versions are no longer compatible.

* Efficient multiple random start EM training queue submission
* Addition of h5histogram command
* Limiting data analyzed to a particular region with --include-region
* More efficient data loading
* Some interface and file format changes
* Performance improvements
* Bugfixes<|MERGE_RESOLUTION|>--- conflicted
+++ resolved
@@ -3,12 +3,9 @@
 * segway: add window.bed output to cross reference window index to chromomsome
   region
 * segway: add instance specific job log files to avoid log overwrites
-<<<<<<< HEAD
+* segway: fix regression of stdout not being captured from training jobs
 * segway: update support for versions of numpy > 1.14 by adding legacy scalar
   and vector text printing
-=======
-* segway: fix regression of stdout not being captured from training jobs
->>>>>>> 8d38ce95
 
 2.0.1:
 * segway: fix training results not being parsed properly due to validation
