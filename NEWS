1.2.3:
<<<<<<< HEAD
* segway: added semi-supervsied mode support for soft assignment. See documentation 
  for more details. 
=======
* segway: Added support for the SEGWAY_NUM_LOCAL_JOBS environment variable,
  which controls the number of concurrent processes used when 
  SEGWAY_CLUSTER=local is set (default: 32). (thanks to Max Libbrecht)
>>>>>>> 61d732e4

1.2.2:
* segway: updated test benchmark for better compatability with Torque/PBS
* segway: fixed a bug when the 0-index training instance wins and fails to 
  copy the result. Segway will now store the resulting winning likelihood file 
  and likelihood tab file without the instance index as a suffix.
* segway: removed exported bash functions in for job environment submission
  after the shellshock patch (functions starting with "BASH_FUNC") since it can
  cause syntax errors when trying to import.
* segway: added useful error messages for unimplemented features of posterior
  task


1.2.1:

* segway: added new 'data' test baseline with GMTK 1.1.0
* segway: added new 'simplesubseg' test to test subsegment labels
* segway-layer: fixed bigBed conversion when blocksize==0 and added
  segway_layer_bigbed test (thanks to Jay Hesselberth)
* segway: updated documentation to clarify --clobber option in relation to
  model and structure command line options

1.2.0:

* segway: made matching against unmodified vs. modified partitions output from
  gmtk more lenient to match against
* KNOWN ISSUE: Segway will produce incorrect segmentations if the
  tracks are not specified in the order they appear in the genomedata
  archive providing the data.
* now requires a new version of GMTK (>= 1.0.0 80c1d70cea9d
  (ticket161-2)) for increased speed
* now requires Python >=2.6 (released 3.5 years ago) and <=3.0
  (although we will switch to Python 2.7 when we need it, so if you
  are upgrading, go all the way now)
* now requires Genomedata >=1.3.1
* default setuptools version now 0.6c11
* segway: now has experimental support for running without any cluster
  system or drmaa. By default if nothing is available, or use
  SEGWAY_CLUSTER (thanks to Max Libbrecht)
* segway: now has experimental Torque support. PBS and PBS Pro will
  probably work with some changes--please e-mail Michael if you want
  to help with identifying the necessary changes (thanks to Jay Hesselberth)
* segway: SEGWAY_CLUSTER environment variable allows manual
  specification of a cluster system (e.g. export SEGWAY_CLUSTER=local)
* segway: new escaping method from Genomedata tracknames to GMTK
  tracknames allows any arbitrary Genomedata trackname, but this means
  that previous files will be incompatible, since "_" is now replaced
  by "_5F" and "." by "_2E" (formerly both of these were "_", which
  was ambiguous)
* segway: allow concatenated segmentation of tracks with --trackname
  track1,track2, which gives you only one set of parameters. you may
  need to adjust existing train.tab files to use track_specs instead
  of include_tracknames because of other necessary changes
* segway: LSF: fix bug where wrapper script sometimes did not delete
  temporary observation files after a crash
* segway: LSF: no longer generates mktemp warning messages
* segway: more informative error message when supervision labels overlap each other
* segway: segway.sh has cd command in addition to segway command
* segway: MC/MX/REAL_MAT direct parameters are no longer trained
  (MEAN/COVAR/DENSECPT parameters are)
* segway-layer: add --bigBed option, which works if you have
  bedToBigBed in your path
* segway: add --bigBed option which calls segway-layer --bigBed
* segway: removes PYTHONINSPECT from environment for sub-tasks, which
  caused identify mode failures before
* segway: some changes in the way structure files work
* segway-layer: fix issue #19. Now doesn't override previous colors
  when mnemonics aren't supplied (thanks to Jay Hesselberth)
* segway-layer: add --no-recolor option which doesn't override colors at all
* segway-winner: fix issue #21. Now works on Python 2.5.1
* installation: always require drmaa. setuptools extras_require wasn't that useful in practice
* installation: include SLURM support if you have drivers/slurm.py installed
* test: run pyflakes first
* test: use fixed random seed to generate input.master every time
* test: when files differ, output is in a form that makes it easier to diff
* test: update for new GMTK
* prereqs: hgtools is now a prerequisite
* segway: add --output-label option to control segmentation output when using sublabels
* segway: semi-supervised mode no longer causes assertion error
* segway: posterior task now compatible with sublabel output mode

1.1.0:

* segway: now again includes posterior output in bedGraph format
  (thanks to Avinash Sahu)
* segway: --old-directory renamed to --recover
* segway: --recover now supports identify as well as train. less
  clunky and more consistent than the old recipe for training recovery
  included in the docs (posterior still not supported)
* segway: train.tab is now optional, so you should be able to run
  identify on pre-Segway 1.0.0 training directories that don't have
  it, as long as you specify all the same options as you did before
* segway-winner: new command to pick winning parameters in interrupted training run
* segway: train.tab now includes input master filename in multi-instance training
* segway: changed memory progression edge error to be more easily understandable
* segway: when some error kills one training instance, there is now a more detailed error at end
* segway: remove --keep-going, which hasn't done anything in a few versions
* test: filenames are sorted before comparisons
* test: now includes posterior test
* test/README: added description of test system
* test: training now only goes through two rounds to speed the tests

1.0.2:

* segway: train.tab is now sorted for easier test comparison
* segway: eliminate reporting of "info criterion" (which was flaky) in likelihood.tab
* test: automated testing framework in test/test.sh

1.0.1:

* segway: fix various option setup errors
* setup: add description
* setup: fix download URL
* docs: fix quickstart errors

1.0.0:

For the first official release, I have improved the user interface in
a number of ways. Segway should be much simpler to run. However, the
command-line interfaces have changed, so your scripts will have to
change as well.

* segway: change command-line signature. Usage is now
  segway train GENOMEDATA TRAINDIR
  segway identify GENOMEDATA TRAINDIR IDENTIFYDIR
  segway posterior GENOMEDATA TRAINDIR IDENTIFYDIR
  segway identify+posterior GENOMEDATA TRAINDIR IDENTIFYDIR

  Accordingly, have removed --no-train, --no-identify, --no-posterior, --directory

* segway: change --random-starts to --iterations
* segway: training now writes important file locations hyperparameters
  into TRAINDIR/train.tab
* segway: idenfication now automatically runs segway-layer as well

* segway: logs/run.sh is no longer flushed immediately. UUID is available from logs/segway.sh
* docs changed accordingly
* docs: add quick start tutorial to top

0.2.7:

* all: display hint when trying to run on cluster
* segway-layer: add --track-line-set option
* segway-layer: produce layers for every specified mnemonic, even if empty
* segway-layer: reverse previous ordering, so lines show up in genome
  browser in same order as mnemonics file
* segway-layer: ignores lines that start with #

0.2.6:

* segway: SGE: fix bug where Viterbi jobs would immediately crash with
  a pthreads error when using recent versions of PyTables/numexpr

0.2.5:

* segway: fix bug where aborted jobs were not returning maxvmem/vmem info
* segway: make RuntimeError for edge of memory usage progression print
  troubleshooting information below traceback
* docs: add more troubleshooting info

0.2.4:

* segway: print error filename when failing due to end of memory progression
* segway: LSF: add -E /bin/true to submissions to avoid trivial job
  failures on broken hosts
* docs: fix a mistake on description of explicit length distribution

0.2.3:

* segway: new --tracks-from option allows specification of a filename
* segway: LSF: now selects and declares tmp disk space usage. This
  perhaps could be extended to SGE with some cluster administrator effort.
* segway-layer: fix bug where not all segment labels were in an input file
* segway: with --distribution=asinh_normal, starting covariance
  parameters are now asinh(variance). This fixes a bug with negative
  variances
* segway: fix bug where --split-sequences was ignored
* segway: use Genomedata-reported metadata for whole genome rather
  than accumulating by chromosome
* prereqs: optbuild must now be >= 0.1.10

0.2.2:

* increase task wrapper robustness
* bug fixes
* docs fixes
* setup.py changes

0.2.1:

* docs: fix errors
* add sge_setup.py
* installation: add explicit PyTables installer

0.2.0:

* segway: add hierarchical segmentation
* segway: fix bug where only one random start is allowed
* segway: change "chunk" to "window" to avoid confusion with GMTK usage of chunk
* segway: updated system check to consider GE* _and SGE*_ systems as SGE.
* segway: removed dependence upon genomedata._util
* everything: anything that supported gzipped I/O now may support "-" to mean stdin/stdout
* segway-layer: now supports no arguments, which means use stdin/stdout
* segway-layer: now supports input files with no track line
* segway-layer: now supports non-integer segment labels
* GMTK-installation: fixed default shell to be /bin/bash as 'declare' call in
  installation script caused GMTK installation to fail.
* installation: move from path.py to forked-path

0.1.21:

* segway: add --segtransition-weight-scale

0.1.20:

* segway: limits the number of jobs dumped into the queuing system at
  once to avoid overloading it
* segway: increase robustness by adding a ulimit wrapper script to
  explicitly limit the memory used for each job and erase temporary files
* segway: add --old-directory option for identify mode recovery of a
  previous partial run
* segway-task: bugfix: won't throw a nested exception when temporary
  files were not created

0.1.19:

* segway: now set CARD_FRAMEINDEX dynamically to allow for
  --split-sequences to change between train and identify
* segway: --num-segs now called --num-labels
* LSF: fix bug related to: now appends to output/error instead of overwriting

0.1.18:

* LSF: now appends to output/error instead of overwriting
* recommit dumpnames.list removal (bugfix)

0.1.17:

* now requires genomedata >= 0.1.6
* remove dumpnames.list
* by default check all jobs every 30 min instead of every 54 min

0.1.16:

* now requires GMTK version 20091016
* segway: a change in the semantics of --trainable-params for
  training. If it is specified and the file exists, then it will be
  used as a parameter file in the first round of training. Before it
  was clobbered (with --clobber), or training was disabled.
* segway: allow multiple sets of parameters with --trainable-params,
  one for each random start. This together with the previous change
  will allow for the easy continuation of a multithread training run.
* segway: changed error text when wrong number of arguments provided
* segway: fixed bug that causes failure in command-line logging during
  identify phase

0.1.15:

* now requires GMTK version 20091016
* segway: more informative error on memory progression failure
* segway: now works on LSF even when LSF_UNIT_FOR_LIMITS has been changed
* segway: add jobname to "queued" diagnostic messages
* segway: log/res_usage.tab becomes log/jobs.tab
* segway: add jobid, jobname to jobs.tab
* segway: eliminate core dumps of jobs in LSF
* segway: make job abnormal error handling more robust
* segway: add log/details.sh to give all details of queued commands
* segway: queue longest jobs first
* segway: changed way GMTK model is specified for speedup
* segway: LSF: select only hosts with sufficient memory
* segway: eliminate 10 MB memory guard for declared usage versus crash usage
* docs updates

0.1.14:

* there is now a Segway issue tracker at http://code.google.com/p/segway-genome/
  file your bugs and feature requests there
* now requires GMTK version 20091004
* now requires drmaa-python >= 0.4a3
* segway: off-load identify file creation to the subtasks
* segway: --split-sequences now called --max-frames, reenabled for all tasks
* segway: by default, split sequences instead of throwing errors on long sequences
* segway: CARD_FRAMEINDEX is now based on --max-frames value
* segway: supervision and dinucleotide tracks are temporarily disabled
* segway: block e-mail report creation by cluster
* segway: fixes for LSF support
* segway: disabled a lot of diagnostic noise
* segway: default distribution is now asinh_norm
* segway: will now resubmit jobs in a cohort before all of the other
  jobs are done. this increases the load on the cluster manager, so
  job completion is only checked every 60 s per thread
* segway-res-usage: remove

0.1.13:

* segway: adding switching weights
* segway: restoring weighting to global number of datapoints in a track
* segway: now supports Platform LSF with FedStage DRMAA for LSF
* segway: moved SGE-specific code into modular driver architecture
* segway: --resolution option allows downsampling for speed
* segway: --ruler-scale option allows specification of ruler scale
  (formerly always 10)
* segway: start quoting words with spaces in log/run.sh
* genomedata >0.1.2 is now a prerequisite
* segway: identify BED output now names tracks segway.<uuid> in order
  to prevent conflicts
* segway-layer: automatically recolor in groups defined by period
  (such as 1.3) as well as alphabetical characters (A3)
* segway: fix bug: --dry-run causes traceback during training
* segway: --distribution=arcsinh_norm becomes --distribution=asinh_norm
* segway: now creates log/segway.sh to report arguments from which Segway was called
* segway: now prints out Segway distribution version to log files
* segway: with only one random start, now runs in a single-threaded mode

0.1.12:

* segway: LEN_SEG_EXPECTED becomes 100000
* segway: P(segTransition(0) | segCountDown(-1), seg(-1)) is now
  weighted with scale which can be set through
  -DSEGTRANSITION_WEIGHT_SCALE (not exposed to user, but you can hack
  include files)
* segway: fixed --semisupervised bugs
* segway-layer: add --mnemonic-file option
* BED parsing now handles empty lines by ignoring them instead of
  generating an error
* docs changes

0.1.11:

* optbuild >0.1.6 is now a prerequisite
* totally different memory management regime that eliminates old
  prediction stuff, and instead relies on trying at 2 GiB, 4 GiB, etc.
  until failure. globally shares minimum values for each thread
* temporary: minimum segment length is always at least 10
* temporarily disabled --split-sequences
* new prereq: switch from old DRMAA module to new drmaa module
* new prereq: optplus 0.1.1
* remove old "state" random variable from default structure
* BIC is now defined as -(2/n) ln L + k ln N where n is num of bases
  and N is num of sequences
* new segway-layer program changes the format of segway.bed.gz to
  something that is more intuitive for large numbers of labels, using
  thick/thin lines
* segway: remove now-unused --resource-profile option
* segway: add --seg-table option to describe segment hyperparameters,
  including different minimum and maximum segment lengths for each label
* remove --min-seg-len
* added some robustness to determining executable paths for queue
  submission, eliminating calls to bash for sub-jobs
* segway: add --exclude-coords option, works like --include-coords
* segway: add arcsinh-norm distribution
* segway: disabled track weighting
* segway: add --semisupervised=FILE option to get semisupervision
  labels from a BED file
* segway: add --drm-opt=OPTION option to allow specification of an
  arbitrary distributed resource manager option (e.g. for SGE -p sets
  priority, -l sets a resource requirement, etc.)
* segway: log memory and CPU usage to log/res_usage.tab
* segway: segway.inc now referenced with more relative paths

0.1.10:

* fix off-by-one error in declaring CARD_SEGCOUNTDOWN

0.1.9:

* replace state min seg len regime with one based on a ruler and segCountDown
* default: don't train any deterministic CPT
* stop creating input.master file before training when you have
  multiple random starts, and are going to be creating input.0.master,
  etc.
* segway.inc is changed so that CARD_SEG is now overridable. If you
  have an old segway.inc you must replace the CARD_SEG bits with
  the #ifndef CARD_SEG segment of a new segway.inc
* new classmethod segway.run.Runner.fromoptions() to make it easier to
  subclass while keeping the same command-line interface.
* fix bug in calculating BIC, reported in log likelihood logs
* default triangulation filenames now include the number of labels in the filename
* triangulation filenames now go into triangulation/ directory
* fixed a regression in 0.1.8: now copies final params file to
  params.params again
* segway now implements supports for a range argument to --num-segs

0.1.8:

* colorbrewer package is now a prerequisite
* segway: now produces BED9 output instead of BED4 output, with RGB
  colors from the ColorBrewer Dark2 scheme (Colors from
  www.ColorBrewer.org by Cynthia A. Brewer, Geography, Pennsylvania
  State University.)
* segway: fixed error when attempting to copy likelihood files in the
  case of only one random start
* segway: make error more explicit if you forget to set --num-segs=N
  if N is greater than 3 in the supplied model file
* packaging: will not install as zipped egg as a temporary measure to enhance debugging

0.1.7:

* segway: add --dont-train option to allow specification of a file with list of variables not to train

0.1.6:

* no changes, this is to fix a packaging/tagging problem

0.1.5:

Currently broken
* segway: --num-segs for a range does not work

New features/bugfixes:
* segway: allow posterior with --num-segs greater than 2
* segway: hard maximum of 2,000,000 for sequence length.
* segway: --split-sequences will split sequences below 5,000,000
* segway: if --num-segs was used and segway generated the input.master
  file, then use the Bayesian Information Criterion instead of likelihood to optimize parameters
* segway: now copies selected params.params and input.master rather than moving
* segway: bugfix to allow training to run
* segway: enhancement of the memory prediction algorithm
* segway: now spins off segway-task for Viterbi jobs, which produces BED output in parallel
  (the segway-task interface is undocumented and subject to change)

Documentation:
* there is now some documentation in doc/segway.rst (in
  reStructuredText format, a lightweight markup format)

0.1.4:

* genomedata>0.1.0 package is now a prerequisite
* optplus package is now a prerequisite
* 20090302 version of GMTK is now a prerequisite
* genomedata-load-data, genomedata-load-seq, genomedata-name-tracks, genomedata-save-metadata: moved to genomedata package
* segway: changed args from a number of h5filenames to a single genomedata directory 
* segway: added extra discrete variable called "state" to the default
  model. seg is now a child of this. transitions all occur state to
  state rather than seg to seg
* segway: start_seg -> state_state conditional probability table is no longer generated
  randomly, now reflects a geometric distribution with expected
  segment length 10000
* segway: start_seg -> start_state is no longer trained
* segway: seg_seg -> start_state is no longer generated randomly, instead starting
  probability defaults to 1/NUM_SEGS for each segment
* segway: forces a hard minimum segment limit of 10
* segway: new --num-segs option: allows more than 2 segment labels. even allows a range of number of segments
* segway: change some visual formatting of posterior track
* segway: bugfix: actually use default res usage file by default
* segway: don't create a posterior triangulation when --dry-run used
* segway: memory usage new requested in 1G increments instead of 1M
* segway: always uses island mode to save memory (at the cost of speed)
* segway: use ulimit to make a hard max on memory consumption

0.1.3:

* segway: weights probability from different tracks by the number of
  datapoints in each track. useful for dealing with data on
  heterogeneous scales
* seg.inc is now segway.inc
* seg.str is now segway.str
* segway-res-usage: now produces a tab-delimited output file that can
  be used to specify Segway's memory management
* segway-res-usage: calibrates resource usage of training bundle step, posterior, identify
* segway: uses the new resource usage file by default
* segway: new --resource-profile option to use another resource usage file
* segway: by default, abort if an input sequence is going to take more
  than 15G of RAM to process using any of the commands being run
* segway-res-usage: try to guess which tracks are going to be way too huge and skip them
* segway: write observations/observations.tab which gives information
  about what exactly is in each observation file
* segway-res-usage, segway: identify unique runs with uuid.uuid1() instead of os.getpid()
* segway: fixed a bug regarding the setting of initial parameter
  values with the --track/-t option
* segway: when rewriting regions due to --include-region or
  --split-sequences, ensure that the coordinates are in a monotonically
  increasing order

0.1.2:

* segway bugfixes: do not create segway.bed.gz or
  posterior.seg0.wig.gz when --no-identify or --no-posterior are
  enabled, respectively

0.1.1:

* Now requires optbuild 0.1.6
* new segway-res-usage program calibrates memory usage
* segway: changed -b option: It now specifies a BED filename instead of a directory where a file
  named segway.bed.gz is found
* --force/-f is now --clobber/-c
* segway: now will use a params.params file during identify
  implicitly, if it is in the directory specified with -d
* segway: method for generating starting parameters is somewhat different now
* segway: now generates a lot of directories for working files instead of dumping lots of stuff in one directory
* _load_data: ignore invalid chromosome specifications instead of
  triggering a fatal error
* genomedata-save-metadata: can now handle empty columns
* stop creating lots of auxiliary output files during Viterbi identify
* there is no directory named "out" created by default
* segway: now arranges some working files into subdirectories, some name changes
* runs posterior decoding during identify, creates wig files
* segway: no option --no-posterior disables posterior decoding
* segway: figure out fully-qualified path to GMTK executables and
  queue that. This increases robustness to minor configuration
  differences on parallel nodes.
* add segway-res-usage program to calibrate resource usage, which involved some refactoring of run.py
* adding different methods to create initial parameters. interface may be exposed in a future version
* jt_info.txt is now created in work directory instead of current directory
* fix bug: don't repeat track line multiple times in BED file
* performance: greatly improve genomedata-save-metadata

0.1.0:

* new segway option: --distribution: choices are norm, gamma
* default distribution is now norm
* _load_data: add support for wigFix with step, span values set
* _util.py: mark some functions for replacement with genomedata

0.1.0a4:

* Now requires optbuild>0.1.4
* Understandable structure files (e.g. the name for observation track "obs0" becomes "h3k27me3")
* Save log likelihood files
* Rename segway-load-seq -> genomedata-load-seq
* Rename segway-load-data -> genomedata-load-data
* Rename segway-name-tracks -> genomedata-name-tracks
* New command genomedata-save-metadata
* New command: _load_data: load data quickly (in C)

(These five commands will eventually be split out into a new genomedata package)

* New command: segway-calc-distance: calculate distance between identified segments and an external BED feature file
* New command: gtf2bed: convert GTF to BED format

* New segway option --track: use only a particular track
* Generate a "dinucleotide" track when specified with --track
* New segway option --prior-strength: uses dirichlet tables on seg_seg transition CPT
* segway --help now uses option groups

* New h5histogram options: --include-identify, --identify-label: now
  allows getting histogram per identified segment
* New h5histogram option: --num-bins: allow specification of number of histogram bins

* identification output files are now gzipped bed rather than wig
* rename "nonmissing" to "presence" throughout
* Move from normal distribution to gamma distribution
* Calculate starting parameters based on something close to the maximum likelihood estimation plus jitter
* Hacky (and wrong) support for memory requirements for up to six
  observation tracks, will be redone when GMTK memory optimization is
  done

* better handling of errors and KeyboardInterrupts during parallel operation of segway
* Stops using deprecated -inputTrainableParameters option to GMTK

* Checking for unset metadata before using genomedata files
* Corrections to README
* Bugfixes

0.1.0a3:

Files from previous versions are no longer compatible.

* Binary output of observations for GMTK. This means it takes a few
  minutes to write out observations for the whole genome before
  training or Viterbi rather than many hours.
* Output of segment lengths for diagnostic purposes.
* Changed observation storage from float32 to float64.
* Faster conversion of Viterbi output files to wiggle tracks.
* Observation files now have more descriptive names.

0.1.0a2:

Files from previous versions are no longer compatible.

* Efficient multiple random start EM training queue submission
* Addition of h5histogram command
* Limiting data analyzed to a particular region with --include-region
* More efficient data loading
* Some interface and file format changes
* Performance improvements
* Bugfixes<|MERGE_RESOLUTION|>--- conflicted
+++ resolved
@@ -1,12 +1,9 @@
 1.2.3:
-<<<<<<< HEAD
 * segway: added semi-supervsied mode support for soft assignment. See documentation 
   for more details. 
-=======
 * segway: Added support for the SEGWAY_NUM_LOCAL_JOBS environment variable,
   which controls the number of concurrent processes used when 
   SEGWAY_CLUSTER=local is set (default: 32). (thanks to Max Libbrecht)
->>>>>>> 61d732e4
 
 1.2.2:
 * segway: updated test benchmark for better compatability with Torque/PBS
