1.4.1:
* segway: fix --prior-strength option
<<<<<<< HEAD
* segway: add resolution functionality for semisupervised mode (thanks to Rachel Chan)
=======
* segway: local job submission now appends error logs instead of rewriting them
>>>>>>> bcdbaedd

1.4.0:
* segway: added support for --num-minibatch-windows, which causes Segway
  to train on random subset of windows at each iteration in order to
  enable training to touch every genomic position while maintaining fast
  iterations. (thanks to Max Libbrecht)
* segway: remove optparse in favour of using argparse instead
* segway: fix --split-sequences specifying where to split GMTK frames instead
  of by base pair length

1.3.4:
* segway: set minimum segment length default to ruler length
* segway: remove simpleresubmit test from being tested with all tests by
  default due to memory requirement differences between platforms
* segway: change tests to use $testdir instead of $TMPDIR to avoid setting new
  base directory for segway-wrapper.sh
* segway: add and fix better job handling for segway-task (identify)
* segway: add drmaa handling for "IBM Platform LSF"
* segway: fix not using user specified ruler_scale when set to 10

1.3.2:
* segway: add GMTK minimum version checking (1.4.2) to support better GMTK job
  handling
* segway: add a job resubmission test due to out of memory issues
* segway: add a smarter job resubmission due to out of memory issues
* segway: add a better error message for out of memory issues vs actual process
  issues
* segway: update documentation on debugging GMTK job issues
* segway: add a minimum job attempt of 2 before stopping all jobs
* segway: add a new bad input testcase for proper job termination
* segway: add a new simple semisupervision test case
* segway: clarify documentation on resolution support
* segway: simplify installation instructions
* segway: fix help not printing when no arguments are given
* segway: add resolution test case
* segway: clarify and add GPLV2 license
* segway: add better test result capturing


1.3.1:
* segway: fix numpy array casting bug in posterior with newer versions of
  numpy (>= 1.10)
* segway: fixed case where a track was specified that existed in more than 1
  genomedata
* segway: ruler default is now 10x resolution. Default resolution is still 1,
  so default ruler is 10
* segway: helpful error messages when segment table boundaries or the resolution
  is not divisible by the ruler


1.3.0:
* segway: fixed improper version reporting from --version option
* segway: added semi-supervsied mode support for soft assignment. See documentation 
  for more details. 
* segway: added the ability to use multiple genomedata archives
* segway: Added support for the SEGWAY_NUM_LOCAL_JOBS environment variable,
  which controls the number of concurrent processes used when 
  SEGWAY_CLUSTER=local is set (default: 32). (thanks to Max Libbrecht)


1.2.2:
* segway: updated test benchmark for better compatability with Torque/PBS
* segway: fixed a bug when the 0-index training instance wins and fails to 
  copy the result. Segway will now store the resulting winning likelihood file 
  and likelihood tab file without the instance index as a suffix.
* segway: removed exported bash functions in for job environment submission
  after the shellshock patch (functions starting with "BASH_FUNC") since it can
  cause syntax errors when trying to import.
* segway: added useful error messages for unimplemented features of posterior
  task


1.2.1:

* segway: added new 'data' test baseline with GMTK 1.1.0
* segway: added new 'simplesubseg' test to test subsegment labels
* segway-layer: fixed bigBed conversion when blocksize==0 and added
  segway_layer_bigbed test (thanks to Jay Hesselberth)
* segway: updated documentation to clarify --clobber option in relation to
  model and structure command line options

1.2.0:

* segway: made matching against unmodified vs. modified partitions output from
  gmtk more lenient to match against
* KNOWN ISSUE: Segway will produce incorrect segmentations if the
  tracks are not specified in the order they appear in the genomedata
  archive providing the data.
* now requires a new version of GMTK (>= 1.0.0 80c1d70cea9d
  (ticket161-2)) for increased speed
* now requires Python >=2.6 (released 3.5 years ago) and <=3.0
  (although we will switch to Python 2.7 when we need it, so if you
  are upgrading, go all the way now)
* now requires Genomedata >=1.3.1
* default setuptools version now 0.6c11
* segway: now has experimental support for running without any cluster
  system or drmaa. By default if nothing is available, or use
  SEGWAY_CLUSTER (thanks to Max Libbrecht)
* segway: now has experimental Torque support. PBS and PBS Pro will
  probably work with some changes--please e-mail Michael if you want
  to help with identifying the necessary changes (thanks to Jay Hesselberth)
* segway: SEGWAY_CLUSTER environment variable allows manual
  specification of a cluster system (e.g. export SEGWAY_CLUSTER=local)
* segway: new escaping method from Genomedata tracknames to GMTK
  tracknames allows any arbitrary Genomedata trackname, but this means
  that previous files will be incompatible, since "_" is now replaced
  by "_5F" and "." by "_2E" (formerly both of these were "_", which
  was ambiguous)
* segway: allow concatenated segmentation of tracks with --trackname
  track1,track2, which gives you only one set of parameters. you may
  need to adjust existing train.tab files to use track_specs instead
  of include_tracknames because of other necessary changes
* segway: LSF: fix bug where wrapper script sometimes did not delete
  temporary observation files after a crash
* segway: LSF: no longer generates mktemp warning messages
* segway: more informative error message when supervision labels overlap each other
* segway: segway.sh has cd command in addition to segway command
* segway: MC/MX/REAL_MAT direct parameters are no longer trained
  (MEAN/COVAR/DENSECPT parameters are)
* segway-layer: add --bigBed option, which works if you have
  bedToBigBed in your path
* segway: add --bigBed option which calls segway-layer --bigBed
* segway: removes PYTHONINSPECT from environment for sub-tasks, which
  caused identify mode failures before
* segway: some changes in the way structure files work
* segway-layer: fix issue #19. Now doesn't override previous colors
  when mnemonics aren't supplied (thanks to Jay Hesselberth)
* segway-layer: add --no-recolor option which doesn't override colors at all
* segway-winner: fix issue #21. Now works on Python 2.5.1
* installation: always require drmaa. setuptools extras_require wasn't that useful in practice
* installation: include SLURM support if you have drivers/slurm.py installed
* test: run pyflakes first
* test: use fixed random seed to generate input.master every time
* test: when files differ, output is in a form that makes it easier to diff
* test: update for new GMTK
* prereqs: hgtools is now a prerequisite
* segway: add --output-label option to control segmentation output when using sublabels
* segway: semi-supervised mode no longer causes assertion error
* segway: posterior task now compatible with sublabel output mode

1.1.0:

* segway: now again includes posterior output in bedGraph format
  (thanks to Avinash Sahu)
* segway: --old-directory renamed to --recover
* segway: --recover now supports identify as well as train. less
  clunky and more consistent than the old recipe for training recovery
  included in the docs (posterior still not supported)
* segway: train.tab is now optional, so you should be able to run
  identify on pre-Segway 1.0.0 training directories that don't have
  it, as long as you specify all the same options as you did before
* segway-winner: new command to pick winning parameters in interrupted training run
* segway: train.tab now includes input master filename in multi-instance training
* segway: changed memory progression edge error to be more easily understandable
* segway: when some error kills one training instance, there is now a more detailed error at end
* segway: remove --keep-going, which hasn't done anything in a few versions
* test: filenames are sorted before comparisons
* test: now includes posterior test
* test/README: added description of test system
* test: training now only goes through two rounds to speed the tests

1.0.2:

* segway: train.tab is now sorted for easier test comparison
* segway: eliminate reporting of "info criterion" (which was flaky) in likelihood.tab
* test: automated testing framework in test/test.sh

1.0.1:

* segway: fix various option setup errors
* setup: add description
* setup: fix download URL
* docs: fix quickstart errors

1.0.0:

For the first official release, I have improved the user interface in
a number of ways. Segway should be much simpler to run. However, the
command-line interfaces have changed, so your scripts will have to
change as well.

* segway: change command-line signature. Usage is now
  segway train GENOMEDATA TRAINDIR
  segway identify GENOMEDATA TRAINDIR IDENTIFYDIR
  segway posterior GENOMEDATA TRAINDIR IDENTIFYDIR
  segway identify+posterior GENOMEDATA TRAINDIR IDENTIFYDIR

  Accordingly, have removed --no-train, --no-identify, --no-posterior, --directory

* segway: change --random-starts to --iterations
* segway: training now writes important file locations hyperparameters
  into TRAINDIR/train.tab
* segway: idenfication now automatically runs segway-layer as well

* segway: logs/run.sh is no longer flushed immediately. UUID is available from logs/segway.sh
* docs changed accordingly
* docs: add quick start tutorial to top

0.2.7:

* all: display hint when trying to run on cluster
* segway-layer: add --track-line-set option
* segway-layer: produce layers for every specified mnemonic, even if empty
* segway-layer: reverse previous ordering, so lines show up in genome
  browser in same order as mnemonics file
* segway-layer: ignores lines that start with #

0.2.6:

* segway: SGE: fix bug where Viterbi jobs would immediately crash with
  a pthreads error when using recent versions of PyTables/numexpr

0.2.5:

* segway: fix bug where aborted jobs were not returning maxvmem/vmem info
* segway: make RuntimeError for edge of memory usage progression print
  troubleshooting information below traceback
* docs: add more troubleshooting info

0.2.4:

* segway: print error filename when failing due to end of memory progression
* segway: LSF: add -E /bin/true to submissions to avoid trivial job
  failures on broken hosts
* docs: fix a mistake on description of explicit length distribution

0.2.3:

* segway: new --tracks-from option allows specification of a filename
* segway: LSF: now selects and declares tmp disk space usage. This
  perhaps could be extended to SGE with some cluster administrator effort.
* segway-layer: fix bug where not all segment labels were in an input file
* segway: with --distribution=asinh_normal, starting covariance
  parameters are now asinh(variance). This fixes a bug with negative
  variances
* segway: fix bug where --split-sequences was ignored
* segway: use Genomedata-reported metadata for whole genome rather
  than accumulating by chromosome
* prereqs: optbuild must now be >= 0.1.10

0.2.2:

* increase task wrapper robustness
* bug fixes
* docs fixes
* setup.py changes

0.2.1:

* docs: fix errors
* add sge_setup.py
* installation: add explicit PyTables installer

0.2.0:

* segway: add hierarchical segmentation
* segway: fix bug where only one random start is allowed
* segway: change "chunk" to "window" to avoid confusion with GMTK usage of chunk
* segway: updated system check to consider GE* _and SGE*_ systems as SGE.
* segway: removed dependence upon genomedata._util
* everything: anything that supported gzipped I/O now may support "-" to mean stdin/stdout
* segway-layer: now supports no arguments, which means use stdin/stdout
* segway-layer: now supports input files with no track line
* segway-layer: now supports non-integer segment labels
* GMTK-installation: fixed default shell to be /bin/bash as 'declare' call in
  installation script caused GMTK installation to fail.
* installation: move from path.py to forked-path

0.1.21:

* segway: add --segtransition-weight-scale

0.1.20:

* segway: limits the number of jobs dumped into the queuing system at
  once to avoid overloading it
* segway: increase robustness by adding a ulimit wrapper script to
  explicitly limit the memory used for each job and erase temporary files
* segway: add --old-directory option for identify mode recovery of a
  previous partial run
* segway-task: bugfix: won't throw a nested exception when temporary
  files were not created

0.1.19:

* segway: now set CARD_FRAMEINDEX dynamically to allow for
  --split-sequences to change between train and identify
* segway: --num-segs now called --num-labels
* LSF: fix bug related to: now appends to output/error instead of overwriting

0.1.18:

* LSF: now appends to output/error instead of overwriting
* recommit dumpnames.list removal (bugfix)

0.1.17:

* now requires genomedata >= 0.1.6
* remove dumpnames.list
* by default check all jobs every 30 min instead of every 54 min

0.1.16:

* now requires GMTK version 20091016
* segway: a change in the semantics of --trainable-params for
  training. If it is specified and the file exists, then it will be
  used as a parameter file in the first round of training. Before it
  was clobbered (with --clobber), or training was disabled.
* segway: allow multiple sets of parameters with --trainable-params,
  one for each random start. This together with the previous change
  will allow for the easy continuation of a multithread training run.
* segway: changed error text when wrong number of arguments provided
* segway: fixed bug that causes failure in command-line logging during
  identify phase

0.1.15:

* now requires GMTK version 20091016
* segway: more informative error on memory progression failure
* segway: now works on LSF even when LSF_UNIT_FOR_LIMITS has been changed
* segway: add jobname to "queued" diagnostic messages
* segway: log/res_usage.tab becomes log/jobs.tab
* segway: add jobid, jobname to jobs.tab
* segway: eliminate core dumps of jobs in LSF
* segway: make job abnormal error handling more robust
* segway: add log/details.sh to give all details of queued commands
* segway: queue longest jobs first
* segway: changed way GMTK model is specified for speedup
* segway: LSF: select only hosts with sufficient memory
* segway: eliminate 10 MB memory guard for declared usage versus crash usage
* docs updates

0.1.14:

* there is now a Segway issue tracker at http://code.google.com/p/segway-genome/
  file your bugs and feature requests there
* now requires GMTK version 20091004
* now requires drmaa-python >= 0.4a3
* segway: off-load identify file creation to the subtasks
* segway: --split-sequences now called --max-frames, reenabled for all tasks
* segway: by default, split sequences instead of throwing errors on long sequences
* segway: CARD_FRAMEINDEX is now based on --max-frames value
* segway: supervision and dinucleotide tracks are temporarily disabled
* segway: block e-mail report creation by cluster
* segway: fixes for LSF support
* segway: disabled a lot of diagnostic noise
* segway: default distribution is now asinh_norm
* segway: will now resubmit jobs in a cohort before all of the other
  jobs are done. this increases the load on the cluster manager, so
  job completion is only checked every 60 s per thread
* segway-res-usage: remove

0.1.13:

* segway: adding switching weights
* segway: restoring weighting to global number of datapoints in a track
* segway: now supports Platform LSF with FedStage DRMAA for LSF
* segway: moved SGE-specific code into modular driver architecture
* segway: --resolution option allows downsampling for speed
* segway: --ruler-scale option allows specification of ruler scale
  (formerly always 10)
* segway: start quoting words with spaces in log/run.sh
* genomedata >0.1.2 is now a prerequisite
* segway: identify BED output now names tracks segway.<uuid> in order
  to prevent conflicts
* segway-layer: automatically recolor in groups defined by period
  (such as 1.3) as well as alphabetical characters (A3)
* segway: fix bug: --dry-run causes traceback during training
* segway: --distribution=arcsinh_norm becomes --distribution=asinh_norm
* segway: now creates log/segway.sh to report arguments from which Segway was called
* segway: now prints out Segway distribution version to log files
* segway: with only one random start, now runs in a single-threaded mode

0.1.12:

* segway: LEN_SEG_EXPECTED becomes 100000
* segway: P(segTransition(0) | segCountDown(-1), seg(-1)) is now
  weighted with scale which can be set through
  -DSEGTRANSITION_WEIGHT_SCALE (not exposed to user, but you can hack
  include files)
* segway: fixed --semisupervised bugs
* segway-layer: add --mnemonic-file option
* BED parsing now handles empty lines by ignoring them instead of
  generating an error
* docs changes

0.1.11:

* optbuild >0.1.6 is now a prerequisite
* totally different memory management regime that eliminates old
  prediction stuff, and instead relies on trying at 2 GiB, 4 GiB, etc.
  until failure. globally shares minimum values for each thread
* temporary: minimum segment length is always at least 10
* temporarily disabled --split-sequences
* new prereq: switch from old DRMAA module to new drmaa module
* new prereq: optplus 0.1.1
* remove old "state" random variable from default structure
* BIC is now defined as -(2/n) ln L + k ln N where n is num of bases
  and N is num of sequences
* new segway-layer program changes the format of segway.bed.gz to
  something that is more intuitive for large numbers of labels, using
  thick/thin lines
* segway: remove now-unused --resource-profile option
* segway: add --seg-table option to describe segment hyperparameters,
  including different minimum and maximum segment lengths for each label
* remove --min-seg-len
* added some robustness to determining executable paths for queue
  submission, eliminating calls to bash for sub-jobs
* segway: add --exclude-coords option, works like --include-coords
* segway: add arcsinh-norm distribution
* segway: disabled track weighting
* segway: add --semisupervised=FILE option to get semisupervision
  labels from a BED file
* segway: add --drm-opt=OPTION option to allow specification of an
  arbitrary distributed resource manager option (e.g. for SGE -p sets
  priority, -l sets a resource requirement, etc.)
* segway: log memory and CPU usage to log/res_usage.tab
* segway: segway.inc now referenced with more relative paths

0.1.10:

* fix off-by-one error in declaring CARD_SEGCOUNTDOWN

0.1.9:

* replace state min seg len regime with one based on a ruler and segCountDown
* default: don't train any deterministic CPT
* stop creating input.master file before training when you have
  multiple random starts, and are going to be creating input.0.master,
  etc.
* segway.inc is changed so that CARD_SEG is now overridable. If you
  have an old segway.inc you must replace the CARD_SEG bits with
  the #ifndef CARD_SEG segment of a new segway.inc
* new classmethod segway.run.Runner.fromoptions() to make it easier to
  subclass while keeping the same command-line interface.
* fix bug in calculating BIC, reported in log likelihood logs
* default triangulation filenames now include the number of labels in the filename
* triangulation filenames now go into triangulation/ directory
* fixed a regression in 0.1.8: now copies final params file to
  params.params again
* segway now implements supports for a range argument to --num-segs

0.1.8:

* colorbrewer package is now a prerequisite
* segway: now produces BED9 output instead of BED4 output, with RGB
  colors from the ColorBrewer Dark2 scheme (Colors from
  www.ColorBrewer.org by Cynthia A. Brewer, Geography, Pennsylvania
  State University.)
* segway: fixed error when attempting to copy likelihood files in the
  case of only one random start
* segway: make error more explicit if you forget to set --num-segs=N
  if N is greater than 3 in the supplied model file
* packaging: will not install as zipped egg as a temporary measure to enhance debugging

0.1.7:

* segway: add --dont-train option to allow specification of a file with list of variables not to train

0.1.6:

* no changes, this is to fix a packaging/tagging problem

0.1.5:

Currently broken
* segway: --num-segs for a range does not work

New features/bugfixes:
* segway: allow posterior with --num-segs greater than 2
* segway: hard maximum of 2,000,000 for sequence length.
* segway: --split-sequences will split sequences below 5,000,000
* segway: if --num-segs was used and segway generated the input.master
  file, then use the Bayesian Information Criterion instead of likelihood to optimize parameters
* segway: now copies selected params.params and input.master rather than moving
* segway: bugfix to allow training to run
* segway: enhancement of the memory prediction algorithm
* segway: now spins off segway-task for Viterbi jobs, which produces BED output in parallel
  (the segway-task interface is undocumented and subject to change)

Documentation:
* there is now some documentation in doc/segway.rst (in
  reStructuredText format, a lightweight markup format)

0.1.4:

* genomedata>0.1.0 package is now a prerequisite
* optplus package is now a prerequisite
* 20090302 version of GMTK is now a prerequisite
* genomedata-load-data, genomedata-load-seq, genomedata-name-tracks, genomedata-save-metadata: moved to genomedata package
* segway: changed args from a number of h5filenames to a single genomedata directory 
* segway: added extra discrete variable called "state" to the default
  model. seg is now a child of this. transitions all occur state to
  state rather than seg to seg
* segway: start_seg -> state_state conditional probability table is no longer generated
  randomly, now reflects a geometric distribution with expected
  segment length 10000
* segway: start_seg -> start_state is no longer trained
* segway: seg_seg -> start_state is no longer generated randomly, instead starting
  probability defaults to 1/NUM_SEGS for each segment
* segway: forces a hard minimum segment limit of 10
* segway: new --num-segs option: allows more than 2 segment labels. even allows a range of number of segments
* segway: change some visual formatting of posterior track
* segway: bugfix: actually use default res usage file by default
* segway: don't create a posterior triangulation when --dry-run used
* segway: memory usage new requested in 1G increments instead of 1M
* segway: always uses island mode to save memory (at the cost of speed)
* segway: use ulimit to make a hard max on memory consumption

0.1.3:

* segway: weights probability from different tracks by the number of
  datapoints in each track. useful for dealing with data on
  heterogeneous scales
* seg.inc is now segway.inc
* seg.str is now segway.str
* segway-res-usage: now produces a tab-delimited output file that can
  be used to specify Segway's memory management
* segway-res-usage: calibrates resource usage of training bundle step, posterior, identify
* segway: uses the new resource usage file by default
* segway: new --resource-profile option to use another resource usage file
* segway: by default, abort if an input sequence is going to take more
  than 15G of RAM to process using any of the commands being run
* segway-res-usage: try to guess which tracks are going to be way too huge and skip them
* segway: write observations/observations.tab which gives information
  about what exactly is in each observation file
* segway-res-usage, segway: identify unique runs with uuid.uuid1() instead of os.getpid()
* segway: fixed a bug regarding the setting of initial parameter
  values with the --track/-t option
* segway: when rewriting regions due to --include-region or
  --split-sequences, ensure that the coordinates are in a monotonically
  increasing order

0.1.2:

* segway bugfixes: do not create segway.bed.gz or
  posterior.seg0.wig.gz when --no-identify or --no-posterior are
  enabled, respectively

0.1.1:

* Now requires optbuild 0.1.6
* new segway-res-usage program calibrates memory usage
* segway: changed -b option: It now specifies a BED filename instead of a directory where a file
  named segway.bed.gz is found
* --force/-f is now --clobber/-c
* segway: now will use a params.params file during identify
  implicitly, if it is in the directory specified with -d
* segway: method for generating starting parameters is somewhat different now
* segway: now generates a lot of directories for working files instead of dumping lots of stuff in one directory
* _load_data: ignore invalid chromosome specifications instead of
  triggering a fatal error
* genomedata-save-metadata: can now handle empty columns
* stop creating lots of auxiliary output files during Viterbi identify
* there is no directory named "out" created by default
* segway: now arranges some working files into subdirectories, some name changes
* runs posterior decoding during identify, creates wig files
* segway: no option --no-posterior disables posterior decoding
* segway: figure out fully-qualified path to GMTK executables and
  queue that. This increases robustness to minor configuration
  differences on parallel nodes.
* add segway-res-usage program to calibrate resource usage, which involved some refactoring of run.py
* adding different methods to create initial parameters. interface may be exposed in a future version
* jt_info.txt is now created in work directory instead of current directory
* fix bug: don't repeat track line multiple times in BED file
* performance: greatly improve genomedata-save-metadata

0.1.0:

* new segway option: --distribution: choices are norm, gamma
* default distribution is now norm
* _load_data: add support for wigFix with step, span values set
* _util.py: mark some functions for replacement with genomedata

0.1.0a4:

* Now requires optbuild>0.1.4
* Understandable structure files (e.g. the name for observation track "obs0" becomes "h3k27me3")
* Save log likelihood files
* Rename segway-load-seq -> genomedata-load-seq
* Rename segway-load-data -> genomedata-load-data
* Rename segway-name-tracks -> genomedata-name-tracks
* New command genomedata-save-metadata
* New command: _load_data: load data quickly (in C)

(These five commands will eventually be split out into a new genomedata package)

* New command: segway-calc-distance: calculate distance between identified segments and an external BED feature file
* New command: gtf2bed: convert GTF to BED format

* New segway option --track: use only a particular track
* Generate a "dinucleotide" track when specified with --track
* New segway option --prior-strength: uses dirichlet tables on seg_seg transition CPT
* segway --help now uses option groups

* New h5histogram options: --include-identify, --identify-label: now
  allows getting histogram per identified segment
* New h5histogram option: --num-bins: allow specification of number of histogram bins

* identification output files are now gzipped bed rather than wig
* rename "nonmissing" to "presence" throughout
* Move from normal distribution to gamma distribution
* Calculate starting parameters based on something close to the maximum likelihood estimation plus jitter
* Hacky (and wrong) support for memory requirements for up to six
  observation tracks, will be redone when GMTK memory optimization is
  done

* better handling of errors and KeyboardInterrupts during parallel operation of segway
* Stops using deprecated -inputTrainableParameters option to GMTK

* Checking for unset metadata before using genomedata files
* Corrections to README
* Bugfixes

0.1.0a3:

Files from previous versions are no longer compatible.

* Binary output of observations for GMTK. This means it takes a few
  minutes to write out observations for the whole genome before
  training or Viterbi rather than many hours.
* Output of segment lengths for diagnostic purposes.
* Changed observation storage from float32 to float64.
* Faster conversion of Viterbi output files to wiggle tracks.
* Observation files now have more descriptive names.

0.1.0a2:

Files from previous versions are no longer compatible.

* Efficient multiple random start EM training queue submission
* Addition of h5histogram command
* Limiting data analyzed to a particular region with --include-region
* More efficient data loading
* Some interface and file format changes
* Performance improvements
* Bugfixes<|MERGE_RESOLUTION|>--- conflicted
+++ resolved
@@ -1,10 +1,7 @@
 1.4.1:
 * segway: fix --prior-strength option
-<<<<<<< HEAD
+* segway: local job submission now appends error logs instead of rewriting them
 * segway: add resolution functionality for semisupervised mode (thanks to Rachel Chan)
-=======
-* segway: local job submission now appends error logs instead of rewriting them
->>>>>>> bcdbaedd
 
 1.4.0:
 * segway: added support for --num-minibatch-windows, which causes Segway
