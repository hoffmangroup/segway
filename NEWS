1.4.0:
<<<<<<< HEAD
* segway: remove optparse in favour of using argparse instead
=======

1.3.4:
* segway: set minimum segment length default to ruler length
* segway: remove simpleresubmit test from being tested with all tests by
  default due to memory requirement differences between platforms
* segway: change tests to use $testdir instead of $TMPDIR to avoid setting new
  base directory for segway-wrapper.sh
* segway: add and fix better job handling for segway-task (identify)
>>>>>>> c4971cc4
* segway: add drmaa handling for "IBM Platform LSF"
* segway: fix not using user specified ruler_scale when set to 10

1.3.2:
* segway: add GMTK minimum version checking (1.4.2) to support better GMTK job
  handling
* segway: add a job resubmission test due to out of memory issues
* segway: add a smarter job resubmission due to out of memory issues
* segway: add a better error message for out of memory issues vs actual process
  issues
* segway: update documentation on debugging GMTK job issues
* segway: add a minimum job attempt of 2 before stopping all jobs
* segway: add a new bad input testcase for proper job termination
* segway: add a new simple semisupervision test case
* segway: clarify documentation on resolution support
* segway: simplify installation instructions
* segway: fix help not printing when no arguments are given
* segway: add resolution test case
* segway: clarify and add GPLV2 license
* segway: add better test result capturing


1.3.1:
* segway: fix numpy array casting bug in posterior with newer versions of
  numpy (>= 1.10)
* segway: fixed case where a track was specified that existed in more than 1
  genomedata
* segway: ruler default is now 10x resolution. Default resolution is still 1,
  so default ruler is 10
* segway: helpful error messages when segment table boundaries or the resolution
  is not divisible by the ruler


1.3.0:
* segway: fixed improper version reporting from --version option
* segway: added semi-supervsied mode support for soft assignment. See documentation 
  for more details. 
* segway: added the ability to use multiple genomedata archives
* segway: Added support for the SEGWAY_NUM_LOCAL_JOBS environment variable,
  which controls the number of concurrent processes used when 
  SEGWAY_CLUSTER=local is set (default: 32). (thanks to Max Libbrecht)


1.2.2:
* segway: updated test benchmark for better compatability with Torque/PBS
* segway: fixed a bug when the 0-index training instance wins and fails to 
  copy the result. Segway will now store the resulting winning likelihood file 
  and likelihood tab file without the instance index as a suffix.
* segway: removed exported bash functions in for job environment submission
  after the shellshock patch (functions starting with "BASH_FUNC") since it can
  cause syntax errors when trying to import.
* segway: added useful error messages for unimplemented features of posterior
  task


1.2.1:

* segway: added new 'data' test baseline with GMTK 1.1.0
* segway: added new 'simplesubseg' test to test subsegment labels
* segway-layer: fixed bigBed conversion when blocksize==0 and added
  segway_layer_bigbed test (thanks to Jay Hesselberth)
* segway: updated documentation to clarify --clobber option in relation to
  model and structure command line options

1.2.0:

* segway: made matching against unmodified vs. modified partitions output from
  gmtk more lenient to match against
* KNOWN ISSUE: Segway will produce incorrect segmentations if the
  tracks are not specified in the order they appear in the genomedata
  archive providing the data.
* now requires a new version of GMTK (>= 1.0.0 80c1d70cea9d
  (ticket161-2)) for increased speed
* now requires Python >=2.6 (released 3.5 years ago) and <=3.0
  (although we will switch to Python 2.7 when we need it, so if you
  are upgrading, go all the way now)
* now requires Genomedata >=1.3.1
* default setuptools version now 0.6c11
* segway: now has experimental support for running without any cluster
  system or drmaa. By default if nothing is available, or use
  SEGWAY_CLUSTER (thanks to Max Libbrecht)
* segway: now has experimental Torque support. PBS and PBS Pro will
  probably work with some changes--please e-mail Michael if you want
  to help with identifying the necessary changes (thanks to Jay Hesselberth)
* segway: SEGWAY_CLUSTER environment variable allows manual
  specification of a cluster system (e.g. export SEGWAY_CLUSTER=local)
* segway: new escaping method from Genomedata tracknames to GMTK
  tracknames allows any arbitrary Genomedata trackname, but this means
  that previous files will be incompatible, since "_" is now replaced
  by "_5F" and "." by "_2E" (formerly both of these were "_", which
  was ambiguous)
* segway: allow concatenated segmentation of tracks with --trackname
  track1,track2, which gives you only one set of parameters. you may
  need to adjust existing train.tab files to use track_specs instead
  of include_tracknames because of other necessary changes
* segway: LSF: fix bug where wrapper script sometimes did not delete
  temporary observation files after a crash
* segway: LSF: no longer generates mktemp warning messages
* segway: more informative error message when supervision labels overlap each other
* segway: segway.sh has cd command in addition to segway command
* segway: MC/MX/REAL_MAT direct parameters are no longer trained
  (MEAN/COVAR/DENSECPT parameters are)
* segway-layer: add --bigBed option, which works if you have
  bedToBigBed in your path
* segway: add --bigBed option which calls segway-layer --bigBed
* segway: removes PYTHONINSPECT from environment for sub-tasks, which
  caused identify mode failures before
* segway: some changes in the way structure files work
* segway-layer: fix issue #19. Now doesn't override previous colors
  when mnemonics aren't supplied (thanks to Jay Hesselberth)
* segway-layer: add --no-recolor option which doesn't override colors at all
* segway-winner: fix issue #21. Now works on Python 2.5.1
* installation: always require drmaa. setuptools extras_require wasn't that useful in practice
* installation: include SLURM support if you have drivers/slurm.py installed
* test: run pyflakes first
* test: use fixed random seed to generate input.master every time
* test: when files differ, output is in a form that makes it easier to diff
* test: update for new GMTK
* prereqs: hgtools is now a prerequisite
* segway: add --output-label option to control segmentation output when using sublabels
* segway: semi-supervised mode no longer causes assertion error
* segway: posterior task now compatible with sublabel output mode

1.1.0:

* segway: now again includes posterior output in bedGraph format
  (thanks to Avinash Sahu)
* segway: --old-directory renamed to --recover
* segway: --recover now supports identify as well as train. less
  clunky and more consistent than the old recipe for training recovery
  included in the docs (posterior still not supported)
* segway: train.tab is now optional, so you should be able to run
  identify on pre-Segway 1.0.0 training directories that don't have
  it, as long as you specify all the same options as you did before
* segway-winner: new command to pick winning parameters in interrupted training run
* segway: train.tab now includes input master filename in multi-instance training
* segway: changed memory progression edge error to be more easily understandable
* segway: when some error kills one training instance, there is now a more detailed error at end
* segway: remove --keep-going, which hasn't done anything in a few versions
* test: filenames are sorted before comparisons
* test: now includes posterior test
* test/README: added description of test system
* test: training now only goes through two rounds to speed the tests

1.0.2:

* segway: train.tab is now sorted for easier test comparison
* segway: eliminate reporting of "info criterion" (which was flaky) in likelihood.tab
* test: automated testing framework in test/test.sh

1.0.1:

* segway: fix various option setup errors
* setup: add description
* setup: fix download URL
* docs: fix quickstart errors

1.0.0:

For the first official release, I have improved the user interface in
a number of ways. Segway should be much simpler to run. However, the
command-line interfaces have changed, so your scripts will have to
change as well.

* segway: change command-line signature. Usage is now
  segway train GENOMEDATA TRAINDIR
  segway identify GENOMEDATA TRAINDIR IDENTIFYDIR
  segway posterior GENOMEDATA TRAINDIR IDENTIFYDIR
  segway identify+posterior GENOMEDATA TRAINDIR IDENTIFYDIR

  Accordingly, have removed --no-train, --no-identify, --no-posterior, --directory

* segway: change --random-starts to --iterations
* segway: training now writes important file locations hyperparameters
  into TRAINDIR/train.tab
* segway: idenfication now automatically runs segway-layer as well

* segway: logs/run.sh is no longer flushed immediately. UUID is available from logs/segway.sh
* docs changed accordingly
* docs: add quick start tutorial to top

0.2.7:

* all: display hint when trying to run on cluster
* segway-layer: add --track-line-set option
* segway-layer: produce layers for every specified mnemonic, even if empty
* segway-layer: reverse previous ordering, so lines show up in genome
  browser in same order as mnemonics file
* segway-layer: ignores lines that start with #

0.2.6:

* segway: SGE: fix bug where Viterbi jobs would immediately crash with
  a pthreads error when using recent versions of PyTables/numexpr

0.2.5:

* segway: fix bug where aborted jobs were not returning maxvmem/vmem info
* segway: make RuntimeError for edge of memory usage progression print
  troubleshooting information below traceback
* docs: add more troubleshooting info

0.2.4:

* segway: print error filename when failing due to end of memory progression
* segway: LSF: add -E /bin/true to submissions to avoid trivial job
  failures on broken hosts
* docs: fix a mistake on description of explicit length distribution

0.2.3:

* segway: new --tracks-from option allows specification of a filename
* segway: LSF: now selects and declares tmp disk space usage. This
  perhaps could be extended to SGE with some cluster administrator effort.
* segway-layer: fix bug where not all segment labels were in an input file
* segway: with --distribution=asinh_normal, starting covariance
  parameters are now asinh(variance). This fixes a bug with negative
  variances
* segway: fix bug where --split-sequences was ignored
* segway: use Genomedata-reported metadata for whole genome rather
  than accumulating by chromosome
* prereqs: optbuild must now be >= 0.1.10

0.2.2:

* increase task wrapper robustness
* bug fixes
* docs fixes
* setup.py changes

0.2.1:

* docs: fix errors
* add sge_setup.py
* installation: add explicit PyTables installer

0.2.0:

* segway: add hierarchical segmentation
* segway: fix bug where only one random start is allowed
* segway: change "chunk" to "window" to avoid confusion with GMTK usage of chunk
* segway: updated system check to consider GE* _and SGE*_ systems as SGE.
* segway: removed dependence upon genomedata._util
* everything: anything that supported gzipped I/O now may support "-" to mean stdin/stdout
* segway-layer: now supports no arguments, which means use stdin/stdout
* segway-layer: now supports input files with no track line
* segway-layer: now supports non-integer segment labels
* GMTK-installation: fixed default shell to be /bin/bash as 'declare' call in
  installation script caused GMTK installation to fail.
* installation: move from path.py to forked-path

0.1.21:

* segway: add --segtransition-weight-scale

0.1.20:

* segway: limits the number of jobs dumped into the queuing system at
  once to avoid overloading it
* segway: increase robustness by adding a ulimit wrapper script to
  explicitly limit the memory used for each job and erase temporary files
* segway: add --old-directory option for identify mode recovery of a
  previous partial run
* segway-task: bugfix: won't throw a nested exception when temporary
  files were not created

0.1.19:

* segway: now set CARD_FRAMEINDEX dynamically to allow for
  --split-sequences to change between train and identify
* segway: --num-segs now called --num-labels
* LSF: fix bug related to: now appends to output/error instead of overwriting

0.1.18:

* LSF: now appends to output/error instead of overwriting
* recommit dumpnames.list removal (bugfix)

0.1.17:

* now requires genomedata >= 0.1.6
* remove dumpnames.list
* by default check all jobs every 30 min instead of every 54 min

0.1.16:

* now requires GMTK version 20091016
* segway: a change in the semantics of --trainable-params for
  training. If it is specified and the file exists, then it will be
  used as a parameter file in the first round of training. Before it
  was clobbered (with --clobber), or training was disabled.
* segway: allow multiple sets of parameters with --trainable-params,
  one for each random start. This together with the previous change
  will allow for the easy continuation of a multithread training run.
* segway: changed error text when wrong number of arguments provided
* segway: fixed bug that causes failure in command-line logging during
  identify phase

0.1.15:

* now requires GMTK version 20091016
* segway: more informative error on memory progression failure
* segway: now works on LSF even when LSF_UNIT_FOR_LIMITS has been changed
* segway: add jobname to "queued" diagnostic messages
* segway: log/res_usage.tab becomes log/jobs.tab
* segway: add jobid, jobname to jobs.tab
* segway: eliminate core dumps of jobs in LSF
* segway: make job abnormal error handling more robust
* segway: add log/details.sh to give all details of queued commands
* segway: queue longest jobs first
* segway: changed way GMTK model is specified for speedup
* segway: LSF: select only hosts with sufficient memory
* segway: eliminate 10 MB memory guard for declared usage versus crash usage
* docs updates

0.1.14:

* there is now a Segway issue tracker at http://code.google.com/p/segway-genome/
  file your bugs and feature requests there
* now requires GMTK version 20091004
* now requires drmaa-python >= 0.4a3
* segway: off-load identify file creation to the subtasks
* segway: --split-sequences now called --max-frames, reenabled for all tasks
* segway: by default, split sequences instead of throwing errors on long sequences
* segway: CARD_FRAMEINDEX is now based on --max-frames value
* segway: supervision and dinucleotide tracks are temporarily disabled
* segway: block e-mail report creation by cluster
* segway: fixes for LSF support
* segway: disabled a lot of diagnostic noise
* segway: default distribution is now asinh_norm
* segway: will now resubmit jobs in a cohort before all of the other
  jobs are done. this increases the load on the cluster manager, so
  job completion is only checked every 60 s per thread
* segway-res-usage: remove

0.1.13:

* segway: adding switching weights
* segway: restoring weighting to global number of datapoints in a track
* segway: now supports Platform LSF with FedStage DRMAA for LSF
* segway: moved SGE-specific code into modular driver architecture
* segway: --resolution option allows downsampling for speed
* segway: --ruler-scale option allows specification of ruler scale
  (formerly always 10)
* segway: start quoting words with spaces in log/run.sh
* genomedata >0.1.2 is now a prerequisite
* segway: identify BED output now names tracks segway.<uuid> in order
  to prevent conflicts
* segway-layer: automatically recolor in groups defined by period
  (such as 1.3) as well as alphabetical characters (A3)
* segway: fix bug: --dry-run causes traceback during training
* segway: --distribution=arcsinh_norm becomes --distribution=asinh_norm
* segway: now creates log/segway.sh to report arguments from which Segway was called
* segway: now prints out Segway distribution version to log files
* segway: with only one random start, now runs in a single-threaded mode

0.1.12:

* segway: LEN_SEG_EXPECTED becomes 100000
* segway: P(segTransition(0) | segCountDown(-1), seg(-1)) is now
  weighted with scale which can be set through
  -DSEGTRANSITION_WEIGHT_SCALE (not exposed to user, but you can hack
  include files)
* segway: fixed --semisupervised bugs
* segway-layer: add --mnemonic-file option
* BED parsing now handles empty lines by ignoring them instead of
  generating an error
* docs changes

0.1.11:

* optbuild >0.1.6 is now a prerequisite
* totally different memory management regime that eliminates old
  prediction stuff, and instead relies on trying at 2 GiB, 4 GiB, etc.
  until failure. globally shares minimum values for each thread
* temporary: minimum segment length is always at least 10
* temporarily disabled --split-sequences
* new prereq: switch from old DRMAA module to new drmaa module
* new prereq: optplus 0.1.1
* remove old "state" random variable from default structure
* BIC is now defined as -(2/n) ln L + k ln N where n is num of bases
  and N is num of sequences
* new segway-layer program changes the format of segway.bed.gz to
  something that is more intuitive for large numbers of labels, using
  thick/thin lines
* segway: remove now-unused --resource-profile option
* segway: add --seg-table option to describe segment hyperparameters,
  including different minimum and maximum segment lengths for each label
* remove --min-seg-len
* added some robustness to determining executable paths for queue
  submission, eliminating calls to bash for sub-jobs
* segway: add --exclude-coords option, works like --include-coords
* segway: add arcsinh-norm distribution
* segway: disabled track weighting
* segway: add --semisupervised=FILE option to get semisupervision
  labels from a BED file
* segway: add --drm-opt=OPTION option to allow specification of an
  arbitrary distributed resource manager option (e.g. for SGE -p sets
  priority, -l sets a resource requirement, etc.)
* segway: log memory and CPU usage to log/res_usage.tab
* segway: segway.inc now referenced with more relative paths

0.1.10:

* fix off-by-one error in declaring CARD_SEGCOUNTDOWN

0.1.9:

* replace state min seg len regime with one based on a ruler and segCountDown
* default: don't train any deterministic CPT
* stop creating input.master file before training when you have
  multiple random starts, and are going to be creating input.0.master,
  etc.
* segway.inc is changed so that CARD_SEG is now overridable. If you
  have an old segway.inc you must replace the CARD_SEG bits with
  the #ifndef CARD_SEG segment of a new segway.inc
* new classmethod segway.run.Runner.fromoptions() to make it easier to
  subclass while keeping the same command-line interface.
* fix bug in calculating BIC, reported in log likelihood logs
* default triangulation filenames now include the number of labels in the filename
* triangulation filenames now go into triangulation/ directory
* fixed a regression in 0.1.8: now copies final params file to
  params.params again
* segway now implements supports for a range argument to --num-segs

0.1.8:

* colorbrewer package is now a prerequisite
* segway: now produces BED9 output instead of BED4 output, with RGB
  colors from the ColorBrewer Dark2 scheme (Colors from
  www.ColorBrewer.org by Cynthia A. Brewer, Geography, Pennsylvania
  State University.)
* segway: fixed error when attempting to copy likelihood files in the
  case of only one random start
* segway: make error more explicit if you forget to set --num-segs=N
  if N is greater than 3 in the supplied model file
* packaging: will not install as zipped egg as a temporary measure to enhance debugging

0.1.7:

* segway: add --dont-train option to allow specification of a file with list of variables not to train

0.1.6:

* no changes, this is to fix a packaging/tagging problem

0.1.5:

Currently broken
* segway: --num-segs for a range does not work

New features/bugfixes:
* segway: allow posterior with --num-segs greater than 2
* segway: hard maximum of 2,000,000 for sequence length.
* segway: --split-sequences will split sequences below 5,000,000
* segway: if --num-segs was used and segway generated the input.master
  file, then use the Bayesian Information Criterion instead of likelihood to optimize parameters
* segway: now copies selected params.params and input.master rather than moving
* segway: bugfix to allow training to run
* segway: enhancement of the memory prediction algorithm
* segway: now spins off segway-task for Viterbi jobs, which produces BED output in parallel
  (the segway-task interface is undocumented and subject to change)

Documentation:
* there is now some documentation in doc/segway.rst (in
  reStructuredText format, a lightweight markup format)

0.1.4:

* genomedata>0.1.0 package is now a prerequisite
* optplus package is now a prerequisite
* 20090302 version of GMTK is now a prerequisite
* genomedata-load-data, genomedata-load-seq, genomedata-name-tracks, genomedata-save-metadata: moved to genomedata package
* segway: changed args from a number of h5filenames to a single genomedata directory 
* segway: added extra discrete variable called "state" to the default
  model. seg is now a child of this. transitions all occur state to
  state rather than seg to seg
* segway: start_seg -> state_state conditional probability table is no longer generated
  randomly, now reflects a geometric distribution with expected
  segment length 10000
* segway: start_seg -> start_state is no longer trained
* segway: seg_seg -> start_state is no longer generated randomly, instead starting
  probability defaults to 1/NUM_SEGS for each segment
* segway: forces a hard minimum segment limit of 10
* segway: new --num-segs option: allows more than 2 segment labels. even allows a range of number of segments
* segway: change some visual formatting of posterior track
* segway: bugfix: actually use default res usage file by default
* segway: don't create a posterior triangulation when --dry-run used
* segway: memory usage new requested in 1G increments instead of 1M
* segway: always uses island mode to save memory (at the cost of speed)
* segway: use ulimit to make a hard max on memory consumption

0.1.3:

* segway: weights probability from different tracks by the number of
  datapoints in each track. useful for dealing with data on
  heterogeneous scales
* seg.inc is now segway.inc
* seg.str is now segway.str
* segway-res-usage: now produces a tab-delimited output file that can
  be used to specify Segway's memory management
* segway-res-usage: calibrates resource usage of training bundle step, posterior, identify
* segway: uses the new resource usage file by default
* segway: new --resource-profile option to use another resource usage file
* segway: by default, abort if an input sequence is going to take more
  than 15G of RAM to process using any of the commands being run
* segway-res-usage: try to guess which tracks are going to be way too huge and skip them
* segway: write observations/observations.tab which gives information
  about what exactly is in each observation file
* segway-res-usage, segway: identify unique runs with uuid.uuid1() instead of os.getpid()
* segway: fixed a bug regarding the setting of initial parameter
  values with the --track/-t option
* segway: when rewriting regions due to --include-region or
  --split-sequences, ensure that the coordinates are in a monotonically
  increasing order

0.1.2:

* segway bugfixes: do not create segway.bed.gz or
  posterior.seg0.wig.gz when --no-identify or --no-posterior are
  enabled, respectively

0.1.1:

* Now requires optbuild 0.1.6
* new segway-res-usage program calibrates memory usage
* segway: changed -b option: It now specifies a BED filename instead of a directory where a file
  named segway.bed.gz is found
* --force/-f is now --clobber/-c
* segway: now will use a params.params file during identify
  implicitly, if it is in the directory specified with -d
* segway: method for generating starting parameters is somewhat different now
* segway: now generates a lot of directories for working files instead of dumping lots of stuff in one directory
* _load_data: ignore invalid chromosome specifications instead of
  triggering a fatal error
* genomedata-save-metadata: can now handle empty columns
* stop creating lots of auxiliary output files during Viterbi identify
* there is no directory named "out" created by default
* segway: now arranges some working files into subdirectories, some name changes
* runs posterior decoding during identify, creates wig files
* segway: no option --no-posterior disables posterior decoding
* segway: figure out fully-qualified path to GMTK executables and
  queue that. This increases robustness to minor configuration
  differences on parallel nodes.
* add segway-res-usage program to calibrate resource usage, which involved some refactoring of run.py
* adding different methods to create initial parameters. interface may be exposed in a future version
* jt_info.txt is now created in work directory instead of current directory
* fix bug: don't repeat track line multiple times in BED file
* performance: greatly improve genomedata-save-metadata

0.1.0:

* new segway option: --distribution: choices are norm, gamma
* default distribution is now norm
* _load_data: add support for wigFix with step, span values set
* _util.py: mark some functions for replacement with genomedata

0.1.0a4:

* Now requires optbuild>0.1.4
* Understandable structure files (e.g. the name for observation track "obs0" becomes "h3k27me3")
* Save log likelihood files
* Rename segway-load-seq -> genomedata-load-seq
* Rename segway-load-data -> genomedata-load-data
* Rename segway-name-tracks -> genomedata-name-tracks
* New command genomedata-save-metadata
* New command: _load_data: load data quickly (in C)

(These five commands will eventually be split out into a new genomedata package)

* New command: segway-calc-distance: calculate distance between identified segments and an external BED feature file
* New command: gtf2bed: convert GTF to BED format

* New segway option --track: use only a particular track
* Generate a "dinucleotide" track when specified with --track
* New segway option --prior-strength: uses dirichlet tables on seg_seg transition CPT
* segway --help now uses option groups

* New h5histogram options: --include-identify, --identify-label: now
  allows getting histogram per identified segment
* New h5histogram option: --num-bins: allow specification of number of histogram bins

* identification output files are now gzipped bed rather than wig
* rename "nonmissing" to "presence" throughout
* Move from normal distribution to gamma distribution
* Calculate starting parameters based on something close to the maximum likelihood estimation plus jitter
* Hacky (and wrong) support for memory requirements for up to six
  observation tracks, will be redone when GMTK memory optimization is
  done

* better handling of errors and KeyboardInterrupts during parallel operation of segway
* Stops using deprecated -inputTrainableParameters option to GMTK

* Checking for unset metadata before using genomedata files
* Corrections to README
* Bugfixes

0.1.0a3:

Files from previous versions are no longer compatible.

* Binary output of observations for GMTK. This means it takes a few
  minutes to write out observations for the whole genome before
  training or Viterbi rather than many hours.
* Output of segment lengths for diagnostic purposes.
* Changed observation storage from float32 to float64.
* Faster conversion of Viterbi output files to wiggle tracks.
* Observation files now have more descriptive names.

0.1.0a2:

Files from previous versions are no longer compatible.

* Efficient multiple random start EM training queue submission
* Addition of h5histogram command
* Limiting data analyzed to a particular region with --include-region
* More efficient data loading
* Some interface and file format changes
* Performance improvements
* Bugfixes<|MERGE_RESOLUTION|>--- conflicted
+++ resolved
@@ -1,7 +1,5 @@
 1.4.0:
-<<<<<<< HEAD
 * segway: remove optparse in favour of using argparse instead
-=======
 
 1.3.4:
 * segway: set minimum segment length default to ruler length
@@ -10,7 +8,6 @@
 * segway: change tests to use $testdir instead of $TMPDIR to avoid setting new
   base directory for segway-wrapper.sh
 * segway: add and fix better job handling for segway-task (identify)
->>>>>>> c4971cc4
 * segway: add drmaa handling for "IBM Platform LSF"
 * segway: fix not using user specified ruler_scale when set to 10
 
