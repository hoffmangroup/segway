--- conflicted
+++ resolved
@@ -1,10 +1,7 @@
 1.2.2:
-<<<<<<< HEAD
+* segway: updated test benchmark for better compatability with Torque/PBS
 * segway: fixed the file are the same error of segway when the 0-index instance
   training run wins. Now it will store the likelihood of winning instance elsewhere  
-=======
-* segway: updated test benchmark for better compatability with Torque/PBS
->>>>>>> fc289373
 * segway: removed exported bash functions in for job environment submission
   after the shellshock patch (functions starting with "BASH_FUNC") since it can
   cause syntax errors when trying to import.
