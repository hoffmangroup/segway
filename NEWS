--- conflicted
+++ resolved
@@ -4,14 +4,11 @@
   (thanks to Rachel Chan)
 * segway: fix --prior-strength option
 * segway: local job submission now appends error logs instead of rewriting them
-<<<<<<< HEAD
-* segway: add resolution functionality for semisupervised mode (thanks to Rachel Chan)
-* segway: add --transition-prior-strength option, which adds a pseudocount to
-  avoid ever getting zeros in the label-label transition matrix (thanks to Max Libbrecht, Shiqi Zou)
-=======
 * segway: add resolution functionality for semisupervised mode 
   (thanks to Rachel Chan)
->>>>>>> 6ace9c79
+* segway: add --transition-prior-strength option, which adds a pseudocount to
+  avoid ever getting zeros in the label-label transition matrix 
+  (thanks to Max Libbrecht, Shiqi Zou)
 
 1.4.0:
 * segway: added support for --num-minibatch-windows, which causes Segway
