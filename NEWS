--- conflicted
+++ resolved
@@ -1,12 +1,9 @@
 1.4.0:
-
-<<<<<<< HEAD
-1.3.3:
 * segway: added support for --num-minibatch-windows, which causes Segway
   to train on random subset of windows at each iteration in order to
   enable training to touch every genomic position while maintaining fast
   iterations. (thanks to Max Libbrecht)
-=======
+
 1.3.4:
 * segway: set minimum segment length default to ruler length
 * segway: remove simpleresubmit test from being tested with all tests by
@@ -16,7 +13,6 @@
 * segway: add and fix better job handling for segway-task (identify)
 * segway: add drmaa handling for "IBM Platform LSF"
 * segway: fix not using user specified ruler_scale when set to 10
->>>>>>> c4971cc4
 
 1.3.2:
 * segway: add GMTK minimum version checking (1.4.2) to support better GMTK job
