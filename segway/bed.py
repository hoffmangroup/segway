--- conflicted
+++ resolved
@@ -1,10 +1,6 @@
 #!/usr/bin/env python
 from __future__ import absolute_import, division
 
-<<<<<<< HEAD
-
-=======
->>>>>>> bc51bad6
 __version__ = "$Revision$"
 
 # Copyright 2008-2012 Michael M. Hoffman <michael.hoffman@utoronto.ca>
@@ -12,7 +8,6 @@
 from itertools import chain
 import re
 import sys
-from six.moves import zip
 
 from six.moves import zip
 
@@ -68,7 +63,7 @@
 
 re_trackline_split = re.compile(r"(?:[^ =]+=([\"'])[^\1]+?\1(?= |$)|[^ ]+)")
 def get_trackline_and_reader(iterator, datum_cls=Datum):
-    line = next(iterator).rstrip()
+    line = next(iterator)
 
     if line.startswith("track"):
         # retrieves group 1 of re_trackline_split match, which is the whole item
