--- conflicted
+++ resolved
@@ -88,11 +88,8 @@
 MAX_EM_ITERS = 100
 CARD_SUPERVISIONLABEL_NONE = -1
 MINIBATCH_DEFAULT = -1
-<<<<<<< HEAD
+VAR_FLOOR_GMM_DEFAULT = 0.00001
 VALIDATION_FRAC_DEFAULT = 0.0
-=======
-VAR_FLOOR_GMM_DEFAULT = 0.00001
->>>>>>> 2b197f56
 
 ISLAND = True
 
@@ -916,7 +913,9 @@
             warn("Running Segway in identify mode with non-zero verbosity"
                  " is currently not supported and may result in errors.")
 
-<<<<<<< HEAD
+        if res.var_floor and res.var_floor < 0:
+            raise ValueError("The variance floor cannot be less than 0")
+
         # if validation fraction nonzero, set validate to True
         if res.validation_fraction != VALIDATION_FRAC_DEFAULT:
             res.validate = True
@@ -928,10 +927,6 @@
            res.validation_fraction == VALIDATION_FRAC_DEFAULT):
             res.validate = True
             res.validation_fraction = res.minibatch_fraction
-=======
-        if res.var_floor and res.var_floor < 0:
-            raise ValueError("The variance floor cannot be less than 0")
->>>>>>> 2b197f56
 
         return res
 
