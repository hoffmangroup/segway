--- conflicted
+++ resolved
@@ -75,6 +75,7 @@
                     SUPERVISION_SEMISUPERVISED, USE_MFSDG,
                     VALIDATE_PROG, VITERBI_PROG, Window)
 from .version import __version__
+from .winner import winner
 
 # set once per file run
 UUID = uuid1().hex
@@ -507,6 +508,8 @@
         self.session = session
         self.num_segs = num_segs
         self.instance_index = instance_index
+        self.input_master_filename = make_default_filename( \
+            InputMasterSaver().resource_name, self.params_dirname, instance_index)
 
         Thread.__init__(self)
 
@@ -753,15 +756,9 @@
         # flags
         self.clobber = False
         # XXX: this should become an int for num_starts
-<<<<<<< HEAD
         self.train = RunningSteps(["not_running"])  # EM train
         self.posterior = RunningSteps(["not_running"])
         self.identify = RunningSteps(["not_running"])  # viterbi
-=======
-        self.train = False  # EM train
-        self.posterior = False
-        self.identify = False  # viterbi
->>>>>>> ad2bb0ce
         self.validate = False
         self.dry_run = False
         self.verbosity = VERBOSITY
@@ -774,7 +771,6 @@
             raise ValueError("train task must be run separately")
 
         for task in tasks:
-<<<<<<< HEAD
             task = task.split("-")
             if task[0] == "train":
                 self.train = RunningSteps(task[1:])
@@ -783,15 +779,6 @@
                 self.identify = RunningSteps(task[1:])
             elif task[0] == "posterior":
                 self.posterior = RunningSteps(task[1:])
-=======
-            if task == "train":
-                self.train = True
-            elif (task == "identify" or
-                  task == "annotate"):
-                self.identify = True
-            elif task == "posterior":
-                self.posterior = True
->>>>>>> ad2bb0ce
             else:
                 raise ValueError("unrecognized task: %s" % task)
 
@@ -1865,9 +1852,10 @@
         except OSError as err:
             # if the error is because directory exists, but it's
             # empty, then do nothing
-            if (err.errno != EEXIST or not dirpath.isdir() or
-                    dirpath.listdir()):
-                raise
+#            if (err.errno != EEXIST or not dirpath.isdir() or
+#                    dirpath.listdir()):
+#                raise
+            pass
 
     def make_subdir(self, subdirname):
         self.make_dir(self.work_dirpath / subdirname)
@@ -1946,9 +1934,11 @@
 
     def save_input_master(self, instance_index=None, new=False,
                           input_master_filename = None):
+        import pdb
+        pdb.set_trace()
         if new:
             input_master_filename = None
-        elif not input_master_filename:
+        else:
             input_master_filename = self.input_master_filename
 
         self.input_master_filename, input_master_filename_is_new = \
@@ -2114,12 +2104,8 @@
 
     def save_gmtk_input(self):
         # can't run train and identify/posterior in the same run
-<<<<<<< HEAD
         assert not ((self.identify.running() or self.posterior.running()) and \
                      self.train.running())
-=======
-        assert not ((self.identify or self.posterior) and self.train)
->>>>>>> ad2bb0ce
 
         self.load_supervision()
         self.set_tracknames()
@@ -2825,9 +2811,7 @@
 
         if round_index == 0:
             # if round > 0, this is set by self.recover_train_instance()
-            input_master_dir = Path(self.work_dirpath) / self.params_dirpath
-            input_master_filename = input_master_dir / extjoin("input", str(instance_index), "master")
-            self.save_input_master(instance_index, False, input_master_filename)
+            self.save_input_master(instance_index)
 
         kwargs = dict(objsNotToTrain=self.dont_train_filename,
                       maxEmIters=1,
@@ -3096,7 +3080,6 @@
         self.instance_index = None
 
     def run_train(self):
-<<<<<<< HEAD
 
         if self.train.init:
              dst_filenames = self.setup_train()
@@ -3123,16 +3106,6 @@
 
         if self.train.finish:
             self.finish_train(instance_params, dst_filenames)
-=======
-        dst_filenames = self.setup_train()
-
-        run_train_func = self.get_thread_run_func()
-
-        # this is where the actual training takes place
-        instance_params = run_train_func(self.num_segs_range)
-
-        self.finish_train(instance_params, dst_filenames)
->>>>>>> ad2bb0ce
 
     def run_train_singlethread(self, num_segs_range):
         # having a single-threaded version makes debugging much easier
@@ -3922,14 +3895,7 @@
     # Separate arguments from options
     args = options.args  # is a non-iterable Namespace object
 
-<<<<<<< HEAD
     if "train" in args[0]:
-=======
-    if len(args) < 3:
-        parser.error("Expected at least 3 arguments.")
-
-    if args[0] == "train":
->>>>>>> ad2bb0ce
         if len(args) < 3:
             parser.error("Expected at least 3 arguments for the train task.")
     else:
