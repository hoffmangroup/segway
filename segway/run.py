#!/usr/bin/env python
from __future__ import division, with_statement

"""
run: main Segway implementation
"""

# Copyright 2008-2014 Michael M. Hoffman <michael.hoffman@utoronto.ca>

from collections import defaultdict, namedtuple
from copy import copy
from datetime import datetime
from distutils.spawn import find_executable
from errno import EEXIST, ENOENT
from functools import partial
from itertools import count, izip, product
from math import ceil, ldexp
from os import environ, extsep
from random import sample
import re
from shutil import copy2
from string import letters
import sys
from threading import Event, Lock, Thread
from time import sleep
from urllib import quote
from uuid import uuid1
from warnings import warn

from genomedata import Genome
from numpy import (append, arcsinh, array, empty, finfo, float32, int64, inf,
                   square, vstack, zeros)
from optplus import str2slice_or_int
from optbuild import AddableMixin
from path import path
from pkg_resources import Requirement, working_set
from tabdelim import DictReader, ListWriter

from .bed import parse_bed4, read_native
from .cluster import (make_native_spec, JobTemplateFactory, RestartableJob,
                      RestartableJobDict, Session)
from .include import IncludeSaver
from .input_master import InputMasterSaver
from .observations import Observations
from .output import IdentifySaver, PosteriorSaver
from .structure import StructureSaver
from ._util import (ceildiv, data_filename, DTYPE_OBS_INT, DISTRIBUTION_NORM,
                    DISTRIBUTION_GAMMA, DISTRIBUTION_ASINH_NORMAL,
                    EXT_BED, EXT_FLOAT, EXT_GZ, EXT_INT, EXT_PARAMS,
                    EXT_TAB, extjoin, extjoin_not_none, GB,
                    ISLAND_BASE_NA, ISLAND_LST_NA, load_coords,
                    make_default_filename, make_filelistpath,
                    make_prefix_fmt, MB, memoized_property,
                    OFFSET_START, OFFSET_END, OFFSET_STEP,
                    OptionBuilder_GMTK, POSTERIOR_PROG,
                    PREFIX_LIKELIHOOD, PREFIX_PARAMS, SEG_TABLE_WIDTH,
                    SUBDIRNAME_LOG, SUBDIRNAME_PARAMS,
                    SUPERVISION_LABEL_OFFSET,
                    SUPERVISION_UNSUPERVISED,
                    SUPERVISION_SEMISUPERVISED, USE_MFSDG,
                    VITERBI_PROG)
from .version import __version__

# set once per file run
UUID = uuid1().hex

# XXX: I should really get some sort of Enum for this, I think Peter
# Norvig has one
DISTRIBUTIONS = [DISTRIBUTION_NORM, DISTRIBUTION_GAMMA,
                 DISTRIBUTION_ASINH_NORMAL]
DISTRIBUTION_DEFAULT = DISTRIBUTION_ASINH_NORMAL

MIN_NUM_SEGS = 2
NUM_SEGS = MIN_NUM_SEGS
NUM_SUBSEGS = 1
OUTPUT_LABEL = "seg"
RULER_SCALE = 10
MAX_EM_ITERS = 100
CARD_SUPERVISIONLABEL_NONE = -1
MINIBATCH_DEFAULT = -1

ISLAND = True

# XXX: temporary code to allow easy switching
if ISLAND:
    ISLAND_BASE = 3
    ISLAND_LST = 100000
    HASH_LOAD_FACTOR = 0.98
else:
    ISLAND_BASE = ISLAND_BASE_NA
    ISLAND_LST = ISLAND_LST_NA
    HASH_LOAD_FACTOR = None

COMPONENT_CACHE = not ISLAND
DETERMINISTIC_CHILDREN_STORE = not ISLAND

assert (ISLAND or
        (ISLAND_LST == ISLAND_LST_NA and ISLAND_BASE == ISLAND_BASE_NA))

LINEAR_MEM_USAGE_MULTIPLIER = 1
MEM_USAGE_MULTIPLIER = 2

JOIN_TIMEOUT = finfo(float).max

SWAP_ENDIAN = False

# option defaults
VERBOSITY = 0
PRIOR_STRENGTH = 0

FINFO_FLOAT32 = finfo(float32)
MACHEP_FLOAT32 = FINFO_FLOAT32.machep
TINY_FLOAT32 = FINFO_FLOAT32.tiny

SIZEOF_FLOAT32 = float32().nbytes
SIZEOF_DTYPE_OBS_INT = DTYPE_OBS_INT().nbytes

# sizeof tmp space used per frame
SIZEOF_FRAME_TMP = (SIZEOF_FLOAT32 + SIZEOF_DTYPE_OBS_INT)

FUDGE_EP = -17  # ldexp(1, -17) = ~1e-6
assert FUDGE_EP > MACHEP_FLOAT32

FUDGE_TINY = -ldexp(TINY_FLOAT32, 6)

LOG_LIKELIHOOD_DIFF_FRAC = 1e-5

NUM_SEQ_COLS = 2   # dinucleotide, presence_dinucleotide

MAX_SPLIT_SEQUENCE_LENGTH = 2000000  # 2 million
MAX_FRAMES = MAX_SPLIT_SEQUENCE_LENGTH
MEM_USAGE_BUNDLE = 100 * MB  # XXX: should start using this again
MEM_USAGE_PROGRESSION = "2,3,4,6,8,10,12,14,15"

TMP_USAGE_BASE = 10 * MB  # just a guess

POSTERIOR_CLIQUE_INDICES = dict(p=1, c=1, e=1)

# defaults
NUM_INSTANCES = 1

CPP_DIRECTIVE_FMT = "-D%s=%s"

GMTK_INDEX_PLACEHOLDER = "@D"
NAME_BUNDLE_PLACEHOLDER = "bundle"

# programs
ENV_CMD = "/usr/bin/env"

# XXX: need to differentiate this (prog) from prog.prog == progname throughout
TRIANGULATE_PROG = OptionBuilder_GMTK("gmtkTriangulate")
EM_TRAIN_PROG = OptionBuilder_GMTK("gmtkEMtrain")

TMP_OBS_PROGS = frozenset([VITERBI_PROG, POSTERIOR_PROG])

# extensions and suffixes
EXT_BEDGRAPH = "bedGraph"
EXT_BIN = "bin"
EXT_LIKELIHOOD = "ll"
EXT_LOG = "log"
EXT_OUT = "out"
EXT_POSTERIOR = "posterior"
EXT_SH = "sh"
EXT_TXT = "txt"
EXT_TRIFILE = "trifile"

PREFIX_ACC = "acc"
PREFIX_CMDLINE_SHORT = "run"
PREFIX_CMDLINE_LONG = "details"
PREFIX_CMDLINE_TOP = "segway"
PREFIX_TRAIN = "train"
PREFIX_POSTERIOR = "posterior%s"

PREFIX_VITERBI = "viterbi"
PREFIX_WINDOW = "window"
PREFIX_JT_INFO = "jt_info"
PREFIX_JOB_LOG = "jobs"

PREFIX_JOB_NAME_TRAIN = "emt"
PREFIX_JOB_NAME_VITERBI = "vit"
PREFIX_JOB_NAME_POSTERIOR = "jt"
PREFIX_JOB_NAMES = dict(identify=PREFIX_JOB_NAME_VITERBI,
                        posterior=PREFIX_JOB_NAME_POSTERIOR)

SUFFIX_OUT = extsep + EXT_OUT
SUFFIX_TRIFILE = extsep + EXT_TRIFILE

# "segway.bed.gz"
BED_FILEBASENAME = extjoin(__package__, EXT_BED, EXT_GZ)

# "segway.%d.bed.gz"
BED_FILEBASEFMT = extjoin(__package__, "%d", EXT_BED, EXT_GZ)

# "posterior%s.bed.gz"
BEDGRAPH_FILEBASENAME = extjoin(PREFIX_POSTERIOR, EXT_BEDGRAPH, EXT_GZ)

# "posterior%s.%%d.bed.gz"
BEDGRAPH_FILEBASEFMT = extjoin(PREFIX_POSTERIOR, "%%d", EXT_BEDGRAPH, EXT_GZ)
FLOAT_TABFILEBASENAME = extjoin("observations", EXT_TAB)
TRAIN_FILEBASENAME = extjoin(PREFIX_TRAIN, EXT_TAB)

SUBDIRNAME_ACC = "accumulators"
SUBDIRNAME_AUX = "auxiliary"
SUBDIRNAME_LIKELIHOOD = "likelihood"
SUBDIRNAME_OBS = "observations"
SUBDIRNAME_POSTERIOR = "posterior"
SUBDIRNAME_VITERBI = "viterbi"

SUBDIRNAMES_EITHER = [SUBDIRNAME_AUX]
SUBDIRNAMES_TRAIN = [SUBDIRNAME_ACC, SUBDIRNAME_LIKELIHOOD,
                     SUBDIRNAME_PARAMS]

JOB_LOG_FIELDNAMES = ["jobid", "jobname", "prog", "num_segs",
                      "num_frames", "maxvmem", "cpu", "exit_status"]
# XXX: should add num_subsegs as well, but it's complicated to pass
# that data into RestartableJobDict.wait()

TRAIN_FIELDNAMES = ["name", "value"]

TRAIN_OPTION_TYPES = \
    dict(input_master_filename=str, structure_filename=str,
         params_filename=str, dont_train_filename=str, seg_table_filename=str,
         distribution=str, len_seg_strength=float,
         segtransition_weight_scale=float, ruler_scale=int, resolution=int,
         num_segs=int, num_subsegs=int, output_label=str, track_specs=[str],
         reverse_worlds=[int])

# templates and formats
RES_OUTPUT_MASTER = "output.master"
RES_DONT_TRAIN = "dont_train.list"
RES_SEG_TABLE = "seg_table.tab"

TRAIN_ATTRNAMES = ["input_master_filename", "params_filename",
                   "log_likelihood_filename"]
LEN_TRAIN_ATTRNAMES = len(TRAIN_ATTRNAMES)

COMMENT_POSTERIOR_TRIANGULATION = \
    "%% triangulation modified for posterior decoding by %s" % __package__

RESOLUTION = 1

SEGTRANSITION_WEIGHT_SCALE = 1.0

DIRPATH_WORK_DIR_HELP = path("WORKDIR")
DIRPATH_AUX = DIRPATH_WORK_DIR_HELP / SUBDIRNAME_AUX
DIRPATH_PARAMS = DIRPATH_WORK_DIR_HELP / SUBDIRNAME_PARAMS

# 62 so that it's not in sync with the 10 second job wait sleep time
THREAD_START_SLEEP_TIME = 62  # XXX: this should become an option

# -gpr option for GMTK when reversing
REVERSE_GPR = "^0:-1:0"

Results = namedtuple("Results", ["log_likelihood", "num_segs",
                                 "input_master_filename", "params_filename",
                                 "log_likelihood_filename"])
OFFSET_FILENAMES = 2  # where the filenames begin in Results

PROGS = dict(identify=VITERBI_PROG, posterior=POSTERIOR_PROG)


# functions
def quote_trackname(text):
    # legal characters are ident in GMTK_FileTokenizer.ll:
    # {alpha})({alpha}|{dig}|\_|\-)* (alpha is [A-za-z], dig is [0-9])
    res = text.replace("_", "_5F")
    res = res.replace(".", "_2E")

    # quote eliminates everything that doesn't match except for "_.-",
    # replaces with % escapes
    res = quote(res, safe="")  # safe="" => quote "/" too
    res = res.replace("%", "_")

    # add stub to deal with non-alphabetic first characters
    if res[0] not in letters:
        # __ should never appear in strings quoted as before
        res = "x__" + res

    return res


def quote_spaced_str(item):
    """
    add quotes around text if it has spaces in it
    """
    text = str(item)

    if " " in text:
        return '"%s"' % text
    else:
        return text


class NoAdvance(str):
    """
    cause rewrite_strip_comments() to not consume an extra line
    """


class NewLine(NoAdvance):
    """
    add a line rather than replacing existing
    """
    # doesn't actually have any code. used solely for class identification


def rewrite_strip_comments(infile, outfile):
    """
    strips comments, and trailing whitespace from lines
    """
    for line in infile:
        inline = line.rstrip()

        if not inline or inline.startswith("%"):
            outline = inline
        else:
            outline = (yield inline)

            if isinstance(outline, NewLine):
                print >>outfile, inline
            elif outline is None:
                outline = inline

        print >>outfile, outline

        while isinstance(outline, NoAdvance):
            outline = (yield)

            if outline is not None:
                print >>outfile, outline


def consume_until(iterable, text):
    for line in iterable:
        if line.startswith(text):
            break


def slice2range(s):
    if isinstance(s, int):
        return [s]

    start = s.start
    stop = s.stop
    step = s.step

    # need to know the length of the sequence to work with stop == None
    assert stop is not None

    if start is None:
        start = 0

    if step is None:
        step = 1

    return xrange(start, stop, step)


def file_or_string_to_string_list(file_or_string):
    """Returns a list that will either contain each line from a file object or
    the single string given."""

    # Try to read all the lines from a file object
    try:
        return [line.rstrip() for line in file_or_string.readlines()]
    # If the object isn't a file, return its own type (presumed string)
    except AttributeError:
        return [file_or_string]


def is_training_progressing(last_ll, curr_ll,
                            min_ll_diff_frac=LOG_LIKELIHOOD_DIFF_FRAC):
    # using x !< y instead of x >= y to give the right default answer
    # in the case of NaNs
    return not abs((curr_ll - last_ll) / last_ll) < min_ll_diff_frac


def set_cwd_job_tmpl(job_tmpl):
    job_tmpl.workingDirectory = path.getcwd()


def rewrite_cliques(rewriter, frame, output_label):
    """
    returns the index of the added clique
    """
    # method
    rewriter.next()

    # number of cliques
    orig_num_cliques = int(rewriter.next())
    rewriter.send(NoAdvance(orig_num_cliques + 1))

    # original cliques
    for clique_index in xrange(orig_num_cliques):
        rewriter.next()

    # new clique
    if output_label != "seg":
        rewriter.send(NewLine("%d 2 seg %d subseg %d" %
                              (orig_num_cliques, frame, frame)))
    else:
        rewriter.send(NewLine("%d 1 seg %d" % (orig_num_cliques, frame)))

    # XXX: add subseg as a clique to report it in posterior

    return orig_num_cliques


def make_mem_req(mem_usage):
    # double usage at this point
    mem_usage_gibibytes = ceil(mem_usage / GB)

    return "%dG" % mem_usage_gibibytes


class Mixin_Lockable(AddableMixin):  # noqa
    def __init__(self, *args, **kwargs):
        self.lock = Lock()
        return AddableMixin.__init__(self, *args, **kwargs)

LockableDefaultDict = Mixin_Lockable + defaultdict


class TrainThread(Thread):
    def __init__(self, runner, session, instance_index, num_segs):
        # keeps it from rewriting variables that will be used
        # later or in a different thread
        self.runner = copy(runner)

        self.session = session
        self.num_segs = num_segs
        self.instance_index = instance_index

        Thread.__init__(self)

    def run(self):
        self.runner.session = self.session
        self.runner.num_segs = self.num_segs
        self.runner.instance_index = self.instance_index
        self.result = self.runner.run_train_instance()


def maybe_quote_arg(text):
    """return quoted argument, adding backslash quotes

    XXX: would be nice if this were smarter about what needs to be
    quoted, only doing this when special characters or whitespace are
    within the arg

    XXX: Enclosing characters in double quotes (`"') preserves the
    literal value of all characters within the quotes, with the
    exception of `$', ``', `\', and, when history expansion is
    enabled, `!'. The characters `$' and ``' retain their special
    meaning within double quotes (*note Shell Expansions::). The
    backslash retains its special meaning only when followed by one of
    the following characters: `$', ``', `"', `\', or `newline'. Within
    double quotes, backslashes that are followed by one of these
    characters are removed. Backslashes preceding characters without a
    special meaning are left unmodified. A double quote may be quoted
    within double quotes by preceding it with a backslash. If enabled,
    history expansion will be performed unless an `!' appearing in
    double quotes is escaped using a backslash. The backslash
    preceding the `!' is not removed.

    """
    return '"%s"' % text.replace('"', r'\"')


def cmdline2text(cmdline=sys.argv):
    return " ".join(maybe_quote_arg(arg) for arg in cmdline)


def _log_cmdline(logfile, cmdline):
    print >>logfile, " ".join(map(quote_spaced_str, cmdline))


def check_overlapping_supervision_labels(start, end, chrom, coords):
    for coord_start, coord_end in coords[chrom]:
        if not (coord_start >= end or coord_end <= start):
            raise ValueError("supervision label %s(%s, %s) overlaps"
                             "supervision label %s(%s, %s)" %
                             (chrom, coord_start, coord_end,
                              chrom, start, end))


def remove_bash_functions(environment):
    """Removes all bash functions (patched after 'shellshock') from an dictionary
    environment"""
    # Explicitly not using a dictionary comprehension to support Python
    # 2.6 (or earlier)
    # All bash functions in an exported environment after the shellshock
    # patch start with "BASH_FUNC"
    return dict(((key, value)
                for key, value in environment.iteritems()
                if not key.startswith("BASH_FUNC")))


class Track(object):
    def __init__(self, name_unquoted, is_data=True):
        self.name_unquoted = name_unquoted
        self.is_data = is_data
        self.group = None
        self.index = None
        self.genomedata_name = None

    @memoized_property
    def name(self):
        return quote_trackname(self.name_unquoted)

TRACK_DINUCLEOTIDE = Track("dinucleotide", is_data=False)
TRACK_SUPERVISIONLABEL = Track("supervisionLabel", is_data=False)

EXCLUDE_TRACKNAME_LIST = [
    TRACK_DINUCLEOTIDE.name_unquoted,
    TRACK_SUPERVISIONLABEL.name_unquoted
]


class TrackGroup(list):
    def _set_group(self, item):
        assert item.group is None
        item.group = self
        return item

    def __init__(self, items=[]):
        return list.__init__(self, [self._set_group(item) for item in items])

    def __setitem__(self, index, item):
        if isinstance(index, slice):
            raise NotImplementedError

        return list.__setitem__(self, index, self._set_group(item))

    def append(self, item):
        return list.append(self, self._set_group(item))

    def extend(self, items):
        return list.extend(self, [self._set_group(item) for item in items])

    def insert(self, index, item):
        return list.insert(self, index, self._set_group(item))

re_num_cliques = re.compile(r"^Number of cliques = (\d+)$")
re_clique_info = re.compile(r"^Clique information: .*, (\d+) unsigned words ")


class Runner(object):
    """
    Purpose:

    1. hold configuration--interface between UI and other code
    2. create necessary files (through Saver objects)
       TODO: move all saving to Saver objects
    3. execute GMTK
    4. monitor GMTK output
    5. convert output to bioinformatics formats
       TODO: move this to some other kind of object
    """
    def __init__(self, **kwargs):
        """
        usually not called directly, instead Runner.fromoptions() is called
        (which calls Runner.__init__())
        """
        self.uuid = UUID

        # filenames
        self.bigbed_filename = None
        self.gmtk_include_filename = None
        self.input_master_filename = None
        self.structure_filename = None
        self.triangulation_filename = None
        self.job_log_filename = None
        self.seg_table_filename = None
        self.supervision_filename = None

        self.params_filename = None  # actual params filename for this instance
        self.params_filenames = []  # list of possible params filenames
        self.recover_dirname = None
        self.work_dirname = None
        self.log_likelihood_filename = None
        self.log_likelihood_tab_filename = None

        self.obs_dirname = None

        self.include_coords_filename = None
        self.exclude_coords_filename = None

        self.minibatch_fraction = MINIBATCH_DEFAULT

        self.posterior_clique_indices = POSTERIOR_CLIQUE_INDICES.copy()

        self.triangulation_filename_is_new = None

        self.supervision_coords = None
        self.supervision_labels = None

        self.card_supervision_label = -1

        # tracks: list: all the tracks used
        self.tracks = []

        # track_groups: list of lists: each one is a grouping of
        # tracks that are similar to each other. Only one track from
        # each track group is used at a time during inference. A set
        # of tracks across groups being used at once is a "world."
        self.track_groups = []

        # default is 0
        self.global_mem_usage = LockableDefaultDict(int)

        # data
        # a "window" is what GMTK calls a segment
        self.windows = None
        self.mins = None
        self.track_specs = []

        # variables
        self.num_segs = NUM_SEGS
        self.num_subsegs = NUM_SUBSEGS
        self.output_label = OUTPUT_LABEL
        self.num_instances = NUM_INSTANCES
        self.len_seg_strength = PRIOR_STRENGTH
        self.distribution = DISTRIBUTION_DEFAULT
        self.max_em_iters = MAX_EM_ITERS
        self.max_split_sequence_length = MAX_SPLIT_SEQUENCE_LENGTH
        self.max_frames = MAX_FRAMES
        self.segtransition_weight_scale = SEGTRANSITION_WEIGHT_SCALE
        self.ruler_scale = RULER_SCALE
        self.resolution = RESOLUTION
        self.reverse_worlds = []  # XXXopt: this should be a set
        self.supervision_label_range_size = 0

        # flags
        self.clobber = False
        # XXX: this should become an int for num_starts
        self.train = False  # EM train
        self.posterior = False
        self.identify = False  # viterbi
        self.dry_run = False
        self.verbosity = VERBOSITY

        self.__dict__.update(kwargs)

    def set_tasks(self, text):
        tasks = text.split("+")
        if "train" in tasks and len(tasks) > 1:
            raise ValueError("train task must be run separately")

        for task in tasks:
            if task == "train":
                self.train = True
            elif task == "identify":
                self.identify = True
            elif task == "posterior":
                self.posterior = True
            else:
                raise ValueError("unrecognized task: %s" % task)

    def set_option(self, name, value):
        # want to actually set the Runner option when optparse option
        # is numeric zero (int or float), but not if it is an empty
        # list, empty str, None, False, etc.
        if value or value == 0:
            setattr(self, name, value)

    options_to_attrs = [("recover", "recover_dirname"),
                        ("observations", "obs_dirname"),
                        ("bed", "bed_filename"),
                        ("semisupervised", "supervision_filename"),
                        ("bigBed", "bigbed_filename"),
                        ("include_coords", "include_coords_filename"),
                        ("exclude_coords", "exclude_coords_filename"),
                        ("minibatch_fraction",),
                        ("num_instances",),
                        ("verbosity",),
                        ("split_sequences", "max_split_sequence_length"),
                        ("clobber",),
                        ("dry_run",),
                        ("input_master", "input_master_filename"),
                        ("structure", "structure_filename"),
                        ("dont_train", "dont_train_filename"),
                        ("seg_table", "seg_table_filename"),
                        ("distribution",),
                        ("prior_strength", "len_seg_strength"),
                        ("segtransition_weight_scale",),
                        ("ruler_scale",),
                        ("resolution",),
                        ("num_labels", "num_segs"),
                        ("num_sublabels", "num_subsegs"),
                        ("output_label", "output_label"),
                        ("max_train_rounds", "max_em_iters"),
                        ("reverse_world", "reverse_worlds"),
                        ("track", "track_specs")]

    @classmethod
    def fromargs(cls, args):
        """Parses the arguments (not options) that were given to segway"""
        res = cls()

        task_str = args[0]
        res.set_tasks(task_str)

        # If we're running the training task
        if res.train:
            # The genomedata archives are all arguments execept the final
            # train directory
            res.genomedata_names = args[1:-1]
            res.work_dirname = args[-1]
            # Check that there is at least 3 arguments
            assert len(args) >= 3
        # Otherwise
        else:
            # The genomedata archives except the final train directory and
            # posterior/identify working directory
            res.genomedata_names = args[1:-2]
            train_dir_name = args[-2]
            res.work_dirname = args[-1]

            try:
                res.load_train_options(train_dir_name)
            except IOError, err:
                # train.tab use is optional
                if err.errno != ENOENT:
                    raise

        return res

    def add_track_group(self, tracknames):
        tracks = self.tracks
        track_group = TrackGroup()
        tracknames_unquoted = set(track.name_unquoted for track in tracks)

        # non-allowed special trackname
        if "supervisionLabel" in tracknames:
            raise ValueError("'supervisionLabel' trackname is internally "
                             "reserved and not allowed in supplied "
                             "tracknames")

        for trackname in tracknames:
            if trackname in tracknames_unquoted:
                raise ValueError("can't tie one track in multiple groups")

            track = Track(trackname)
            tracks.append(track)
            track_group.append(track)
            tracknames_unquoted.add(trackname)

        self.track_groups.append(track_group)

    @classmethod
    def fromoptions(cls, args, options):
        """This is the usual way a Runner is created.

        Calls Runner.fromargs() first.
        """
        res = cls.fromargs(args)

        # Preprocess options
        # Convert any track files into a list of tracks
        track_specs = []
        for file_or_string in options.track:
            track_specs.extend(file_or_string_to_string_list(file_or_string))

        options.track = track_specs

        # Convert labels string into potential slice or an int
        # If num labels was specified
        if options.num_labels:
            options.num_labels = str2slice_or_int(options.num_labels)

        # bulk copy options that need no further processing
        for option_to_attr in cls.options_to_attrs:
            try:
                src, dst = option_to_attr
            except ValueError:
                src, = option_to_attr
                dst = src

            res.set_option(dst, getattr(options, src))

        # multiple lists to one
        res.user_native_spec = sum([opt.split(" ")
                                    for opt in options.cluster_opt], [])

        mem_usage_list = map(float, options.mem_usage.split(","))

        # XXX: should do a ceil first?
        # use int64 in case run.py is run on a 32-bit machine to control
        # 64-bit compute nodes
        res.mem_usage_progression = (array(mem_usage_list) * GB).astype(int64)

        # If the resolution is set to a non-default value
        # And the ruler has not been set from the options
        if (res.resolution != RESOLUTION and
           not options.ruler_scale):
            # Set the ruler scale to 10x the non-default value
            res.ruler_scale = res.resolution * 10
        # Else if the ruler is not divisible by the resolution
        elif res.ruler_scale % res.resolution != 0:
            # Report the value error
            raise ValueError("The ruler (%d) is not divisible by the"
                             " resolution (%d)" %
                             (res.ruler_scale, res.resolution))

        res.max_frames = ceildiv(res.max_split_sequence_length, res.resolution)

        # don't change from None if this is false
        params_filenames = options.trainable_params
        if params_filenames:
            res.params_filenames = params_filenames

        # track option processing
        for track_spec in res.track_specs:
            # local to each value of track_spec
            res.add_track_group(track_spec.split(","))

        if res.num_worlds > 1:
            res.check_world_fmt("bed_filename")
            res.check_world_fmt("bedgraph_filename")
            res.check_world_fmt("bigbed_filename")

        return res

    @memoized_property
    def triangulation_dirpath(self):
        res = self.work_dirpath / "triangulation"
        self.make_dir(res)

        return res

    @memoized_property
    def jt_info_filename(self):
        return self.make_filename(PREFIX_JT_INFO, EXT_TXT,
                                  subdirname=SUBDIRNAME_LOG)

    @memoized_property
    def posterior_jt_info_filename(self):
        return self.make_filename(PREFIX_JT_INFO, "posterior", EXT_TXT,
                                  subdirname=SUBDIRNAME_LOG)

    @memoized_property
    def work_dirpath(self):
        return path(self.work_dirname)

    @memoized_property
    def recover_dirpath(self):
        recover_dirname = self.recover_dirname
        if recover_dirname:
            return path(recover_dirname)

        # recover_dirname is None or ""
        return None

    @memoized_property
    def include_coords(self):
        return load_coords(self.include_coords_filename)

    @memoized_property
    def exclude_coords(self):
        return load_coords(self.exclude_coords_filename)

    @memoized_property
    def seg_table(self):
        filename = self.seg_table_filename

        if not filename:
            filename = data_filename("seg_table.tab")

        # always the last element of the range
        num_segs = slice2range(self.num_segs)[-1]

        res = zeros((num_segs, SEG_TABLE_WIDTH), dtype=int)

        ruler_scale = self.ruler_scale
        res[:, OFFSET_STEP] = ruler_scale

        with open(filename) as infile:
            reader = DictReader(infile)

            # Ensure that all ruler lengths are equal
            first_ruler_length = None

            # overwriting is allowed
            for row in reader:
                # XXX: factor out
                # get row_indexes
                label = row["label"]
                label_slice = str2slice_or_int(label)

                if isinstance(label_slice, slice) and label_slice.stop is None:
                    label_slice = slice(label_slice.start, num_segs,
                                        label_slice.step)

                row_indexes = slice2range(label_slice)

                # get slice
                len_slice = str2slice_or_int(row["len"])

                # When no step is specified, use the set ruler
                # NB: The default segment table does not have a step specified.
                segment_length_step = len_slice.step
                if segment_length_step is None:
                    segment_length_step = ruler_scale

                # When no minimum length is set, use the set ruler
                minimum_segment_length = len_slice.start
                if minimum_segment_length is None:
                    minimum_segment_length = ruler_scale

                # If this is the first row, get the first ruler length
                if first_ruler_length is None:
                    first_ruler_length = segment_length_step
                # Else if the first ruler length does not match this row's
                # length
                elif first_ruler_length is not segment_length_step:
                    # Raise a value error
                    raise ValueError("Segment table rulers are not equal."
                                     " Found ruler lengths %d and %d" %
                                     (first_ruler_length, segment_length_step))

                len_tuple = (minimum_segment_length, len_slice.stop,
                             segment_length_step)
                len_row = zeros((SEG_TABLE_WIDTH))

                for item_index, item in enumerate(len_tuple):
                    if item is not None:
                        len_row[item_index] = item

                res[row_indexes] = len_row

        return res

    @memoized_property
    def obs_dirpath(self):
        obs_dirname = self.obs_dirname

        if obs_dirname:
            res = path(obs_dirname)
        else:
            res = self.work_dirpath / SUBDIRNAME_OBS
            self.obs_dirname = res

        try:
            self.make_dir(res)
        except OSError, err:
            if not (err.errno == EEXIST and res.isdir()):
                raise

        return res

    @memoized_property
    def float_filelistpath(self):
        return self.make_obs_filelistpath(EXT_FLOAT)

    @memoized_property
    def int_filelistpath(self):
        return self.make_obs_filelistpath(EXT_INT)

    @memoized_property
    def float_tabfilepath(self):
        return self.obs_dirpath / FLOAT_TABFILEBASENAME

    @memoized_property
    def gmtk_include_filename_relative(self):
        return self.gmtk_include_filename

        # XXX: disable until you figure out a good way of dealing with
        # includes from params/input.master as well

        # dirpath_trailing_slash = self.work_dirpath + "/"
        # include_filename_relative = \
        #     include_filename.partition(dirpath_trailing_slash)[2]
        # assert include_filename_relative

        # self.gmtk_include_filename_relative = include_filename_relative

    @memoized_property
    def _means_untransformed(self):
        return self.sums / self.num_datapoints

    @memoized_property
    def means(self):
        return self.transform(self._means_untransformed)

    @memoized_property
    def vars(self):
        # this is an unstable way of calculating the variance,
        # but it should be good enough
        # Numerical Recipes in C, Eqn 14.1.7
        # XXX: best would be to switch to the pairwise parallel method
        # (see Wikipedia)

        sums_squares_normalized = self.sums_squares / self.num_datapoints
        return self.transform(sums_squares_normalized -
                              square(self._means_untransformed))

    @memoized_property
    def dont_train_filename(self):
        return self.save_resource(RES_DONT_TRAIN, SUBDIRNAME_AUX)

    @memoized_property
    def output_master_filename(self):
        return self.save_resource(RES_OUTPUT_MASTER, SUBDIRNAME_PARAMS)

    def make_viterbi_filenames(self, dirpath):
        """
        make viterbi filenames for a particular dirpath
        """
        viterbi_dirpath = dirpath / SUBDIRNAME_VITERBI
        num_windows = self.num_windows

        viterbi_filename_fmt = (PREFIX_VITERBI +
                                make_prefix_fmt(num_windows) +
                                EXT_BED)

        return [viterbi_dirpath / viterbi_filename_fmt % index
                for index in xrange(num_windows)]

    @memoized_property
    def viterbi_filenames(self):
        self.make_subdir(SUBDIRNAME_VITERBI)
        return self.make_viterbi_filenames(self.work_dirpath)

    @memoized_property
    def recover_viterbi_filenames(self):
        recover_dirpath = self.recover_dirpath
        if recover_dirpath:
            return self.make_viterbi_filenames(recover_dirpath)
        else:
            return None

    @memoized_property
    def posterior_filenames(self):
        self.make_subdir(SUBDIRNAME_POSTERIOR)
        return map(self.make_posterior_filename, xrange(self.num_windows))

    @memoized_property
    def recover_posterior_filenames(self):
        raise NotImplementedError  # XXX

    @memoized_property
    def params_dirpath(self):
        return self.work_dirpath / SUBDIRNAME_PARAMS

    @memoized_property
    def recover_params_dirpath(self):
        recover_dirpath = self.recover_dirpath
        if recover_dirpath:
            return recover_dirpath / SUBDIRNAME_PARAMS

    @memoized_property
    def window_lens(self):
        return [len(window) for window in self.windows]

    @memoized_property
    def posterior_triangulation_filename(self):
        infilename = self.triangulation_filename

        # either strip ".trifile" off end, or just use the whole filename
        infilename_stem = (infilename.rpartition(SUFFIX_TRIFILE)[0] or
                           infilename)

        res = extjoin(infilename_stem, EXT_POSTERIOR, EXT_TRIFILE)

        clique_indices = self.posterior_clique_indices

        # XXX: this is a fairly hacky way of doing it and will not
        # work if the triangulation file changes from what GMTK
        # generates. probably need to key on tokens rather than lines
        with open(infilename) as infile:
            with open(res, "w") as outfile:
                print >>outfile, COMMENT_POSTERIOR_TRIANGULATION
                rewriter = rewrite_strip_comments(infile, outfile)

                consume_until(rewriter, "@@@!!!TRIFILE_END_OF_ID_STRING!!!@@@")
                consume_until(rewriter, "CE_PARTITION")

                components_indexed = enumerate(POSTERIOR_CLIQUE_INDICES)
                for component_index, component in components_indexed:
                    clique_index = rewrite_cliques(rewriter, component_index,
                                                   self.output_label)
                    clique_indices[component] = clique_index

                for line in rewriter:
                    pass

        return res

    @memoized_property
    def output_dirpath(self):
        return self.make_output_dirpath("o", self.instance_index)

    @memoized_property
    def error_dirpath(self):
        return self.make_output_dirpath("e", self.instance_index)

    @memoized_property
    def use_dinucleotide(self):
        return TRACK_DINUCLEOTIDE in self.tracks

    @memoized_property
    def num_int_cols(self):
        if not USE_MFSDG or self.resolution > 1:
            res = self.num_track_groups
        else:
            res = 0

        if self.use_dinucleotide:
            res += NUM_SEQ_COLS
        if self.supervision_type != SUPERVISION_UNSUPERVISED:
            res += 1

        return res

    @memoized_property
    def bed_filename(self):
        if self.num_worlds == 1:
            basename = BED_FILEBASENAME
        else:
            basename = BED_FILEBASEFMT

        return self.work_dirpath / basename

    @memoized_property
    def bedgraph_filename(self):
        if self.num_worlds == 1:
            basename = BEDGRAPH_FILEBASENAME
        else:
            basename = BEDGRAPH_FILEBASEFMT

        return self.work_dirpath / basename

    @memoized_property
    def train_prog(self):
        return self.prog_factory(EM_TRAIN_PROG)

    @memoized_property
    def seg_countdowns_initial(self):
        table = self.seg_table

        starts = table[:, OFFSET_START]
        ends = table[:, OFFSET_END]
        steps = table[:, OFFSET_STEP]

        # XXX: need to assert that ends are either 0 or are always
        # greater than starts

        # starts and ends must all be divisible by steps
        if ((starts % steps).any() or
           (ends % steps).any()):
            raise ValueError("A segment table start or end boundary is not"
                             " divisible by the ruler (%d)" % steps[0])

        # // = floor division
        seg_countdowns_start = starts // steps

        # need minus one to guarantee maximum
        seg_countdowns_end = (ends // steps) - 1

        seg_countdowns_both = vstack([seg_countdowns_start,
                                      seg_countdowns_end])

        return seg_countdowns_both.max(axis=0)

    @memoized_property
    def card_seg_countdown(self):
        return self.seg_countdowns_initial.max() + 1

    @memoized_property
    def num_track_groups(self):
        return len(self.track_groups)

    @memoized_property
    def num_windows(self):
        return len(self.windows)

    @memoized_property
    def num_bases(self):
        return sum(self.window_lens)

    @memoized_property
    def supervision_type(self):
        if self.supervision_filename:
            return SUPERVISION_SEMISUPERVISED
        else:
            return SUPERVISION_UNSUPERVISED

    @memoized_property
    def world_track_indexes(self):
        """
        Track indexes for a particular world.
        """

        return [[track.index for track in world]
                for world in zip(*self.track_groups)]

    @memoized_property
    def world_genomedata_names(self):
        """
        Genomedata archive list for a world.
        Ordered based on track groups
        """

        return [[track.genomedata_name for track in world]
                for world in zip(*self.track_groups)]

    @memoized_property
    def num_worlds(self):
        # XXX: add support for some heads having only one trackname
        # that is repeated

        track_groups = self.track_groups
        if not track_groups:  # use all the data in the archive
            return 1

        res = len(track_groups[0])

        assert all(len(track_group) == res for track_group in track_groups)

        return res

    @memoized_property
    def instance_make_new_params(self):
        """
        should I make new parameters in each instance?
        """
        return self.num_instances > 1 or isinstance(self.num_segs, slice)

    @memoized_property
    def num_segs_range(self):
        return slice2range(self.num_segs)

    def check_world_fmt(self, attr):
        """ensure that all options that need a template have it
        """
        value = getattr(self, attr)
        if value is None:
            return

        try:
            value % 0
        except TypeError:
            raise TypeError("%s for use with multiple worlds must contain "
                            "one format string character such as %%s" % attr)

    def transform(self, num):
        if self.distribution == DISTRIBUTION_ASINH_NORMAL:
            return arcsinh(num)
        else:
            return num

    def make_cpp_options(self, input_params_filename=None,
                         output_params_filename=None):
        directives = {}

        if input_params_filename:
            directives["INPUT_PARAMS_FILENAME"] = input_params_filename

        if output_params_filename:
            directives["OUTPUT_PARAMS_FILENAME"] = output_params_filename

        # prevent supervised variable from being inherited from train task
        if self.identify:
            directives["CARD_SUPERVISIONLABEL"] = CARD_SUPERVISIONLABEL_NONE

        directives["CARD_SEG"] = self.num_segs
        directives["CARD_SUBSEG"] = self.num_subsegs
        directives["CARD_FRAMEINDEX"] = self.max_frames
        directives["SEGTRANSITION_WEIGHT_SCALE"] = \
            self.segtransition_weight_scale

        res = " ".join(CPP_DIRECTIVE_FMT % item
                       for item in directives.iteritems())

        if res:
            return res

        # default: return None

    def load_log_likelihood(self):
        with open(self.log_likelihood_filename) as infile:
            log_likelihood = float(infile.read().strip())

        with open(self.log_likelihood_tab_filename, "a") as logfile:
            print >>logfile, str(log_likelihood)

        return log_likelihood

    def make_filename(self, *exts, **kwargs):
        """
        makes a filename by joining together exts

        kwargs:
        dirname: top level directory (default self.work_dirname)
        subdirname: next level directory
        """
        filebasename = extjoin_not_none(*exts)

        # add subdirname if it exists
        return path(kwargs.get("dirname", self.work_dirname)) \
            / kwargs.get("subdirname", "") \
            / filebasename

    def set_tracknames(self):
        """Set up track groups if not done already.

        Add index in Genomedata file for each data track.
        """

        tracks = self.tracks
        is_tracks_from_archive = False

        # Create a list of all tracks from all archives specified
        all_genomedata_tracks = []
        for genomedata_name in self.genomedata_names:
            with Genome(genomedata_name) as genome:
                all_genomedata_tracks.extend(genome.tracknames_continuous)

        # If tracks were specified on the command line or from file
        if tracks:
            # Check that all tracks specified appear only once across all
            # archives
            for trackname in (track.name_unquoted for track in tracks
                              if track.name_unquoted not in
                              EXCLUDE_TRACKNAME_LIST):
                track_count = all_genomedata_tracks.count(trackname)
                if track_count != 1:
                    raise ValueError(
                        "Track: {0} was found {1} times across all"
                        " archives".format(trackname, track_count)
                    )
        # Otherwise by default add all tracks from all archives
        else:
            # Add all tracks into individual track groups
            is_tracks_from_archive = True
            for trackname in all_genomedata_tracks:
                self.add_track_group([trackname])  # Adds to self.tracks

        # Raise an error if there are overlapping track names
        if self.is_tracknames_unique():
            error_msg = ""
            if is_tracks_from_archive:
                error_msg = "Duplicate tracknames found across genomedata"
                " archives"
            else:
                error_msg = "Arguments have duplicate tracknames"

            raise ValueError(error_msg)

        # For every data track in the track list
        for data_track in (track for track in tracks
                           if track.is_data):
            # For every genomedata archive
            for genomedata_name in self.genomedata_names:
                with Genome(genomedata_name) as genome:
                    # If the data track exists in this genome
                    if (data_track.name_unquoted in
                       genome.tracknames_continuous):
                        # Record the index of each data track specified found
                        # in this genome
                        data_track.index = genome.index_continuous(
                            data_track.name_unquoted
                        )
                        data_track.genomedata_name = genomedata_name
                        # Stop looking for this data track
                        break

        # If all tracks are not data
        if not any(track.is_data for track in tracks):
            # Set the float file list path to None
            self.float_filelistpath = None

    def get_last_params_filename(self, params_filename):
        if params_filename is not None and path(params_filename).exists():
            return params_filename

        # otherwise, None is returned by default. if it doesn't exist,
        # then it's actually a new filename, but the only time this
        # will be used is when new is not set. And this will only
        # happen from the master thread.

    def make_params_filename(self, instance_index=None, dirname=None):
        if dirname is None:
            dirname = self.work_dirname

        return self.make_filename(PREFIX_PARAMS, instance_index, EXT_PARAMS,
                                  dirname=dirname,
                                  subdirname=SUBDIRNAME_PARAMS)

    def get_params_filename(self, instance_index=None, new=False):
        # this is an unexpected corner case for now
        assert not (instance_index is None and new)

        params_filenames = self.params_filenames
        num_params_filenames = len(params_filenames)

        if instance_index is None and num_params_filenames == 1:
            # special case if there is only one param filename set
            # otherwise generate "params.params" anew
            params_filename = params_filenames[0]
        elif (instance_index is not None and
              num_params_filenames > instance_index):
            params_filename = params_filenames[instance_index]
        else:
            params_filename = None

        last_params_filename = self.get_last_params_filename(params_filename)

        # make new filenames when new is set, or params_filename is
        # not set, or the file already exists and we are training
        if (new or not params_filename or
           (self.train and path(params_filename).exists())):
            params_filename = self.make_params_filename(instance_index)

        return params_filename, last_params_filename

    def set_params_filename(self, instance_index=None, new=False):
        """
        None means the final params file, not for any particular thread
        """
        # if this is not run and params_filename is
        # unspecified, then it won't be passed to gmtkViterbiNew

        self.params_filename, self.last_params_filename = \
            self.get_params_filename(instance_index, new)

    def make_log_likelihood_tab_filename(self, instance_index, dirname):
        return self.make_filename(PREFIX_LIKELIHOOD, instance_index, EXT_TAB,
                                  dirname=dirname,
                                  subdirname=SUBDIRNAME_LOG)

    def set_log_likelihood_filenames(self, instance_index=None, new=False):
        """
        None means the final params file, not for any particular thread
        """
        if new or not self.log_likelihood_filename:
            log_likelihood_filename = \
                self.make_filename(PREFIX_LIKELIHOOD, instance_index,
                                   EXT_LIKELIHOOD,
                                   subdirname=SUBDIRNAME_LIKELIHOOD)

            self.log_likelihood_filename = log_likelihood_filename

            self.log_likelihood_tab_filename = \
                self.make_log_likelihood_tab_filename(instance_index,
                                                      self.work_dirname)

    def make_output_dirpath(self, dirname, instance_index):
        res = self.work_dirpath / "output" / dirname / str(instance_index)
        self.make_dir(res)

        return res

    def make_dir(self, dirname, clobber=None):
        if clobber is None:
            clobber = self.clobber

        dirpath = path(dirname)

        if clobber:
            # just always try to delete it
            try:
                dirpath.rmtree()
            except OSError, err:
                if err.errno != ENOENT:
                    raise
        try:
            dirpath.makedirs()
        except OSError, err:
            # if the error is because directory exists, but it's
            # empty, then do nothing
            if (err.errno != EEXIST or not dirpath.isdir() or
                    dirpath.listdir()):
                raise

    def make_subdir(self, subdirname):
        self.make_dir(self.work_dirpath / subdirname)

    def make_subdirs(self, subdirnames):
        for subdirname in subdirnames:
            self.make_subdir(subdirname)

    def make_obs_filelistpath(self, ext):
        return make_filelistpath(self.obs_dirpath, ext)

    def save_resource(self, resname, subdirname=""):
        orig_filename = data_filename(resname)

        orig_filepath = path(orig_filename)
        dirpath = self.work_dirpath / subdirname

        orig_filepath.copy(dirpath)
        return dirpath / orig_filepath.name

    def save_include(self):
        # XXX: can this become a memoized property?
        # We may need to write the file even if it is specified
        aux_dirpath = self.work_dirpath / SUBDIRNAME_AUX

        self.gmtk_include_filename, self.gmtk_include_filename_is_new = \
            IncludeSaver(self)(self.gmtk_include_filename, aux_dirpath,
                               self.clobber)

    def subset_metadata_attr(self, name, reducer=sum):
        """subset a single metadata attribute to only the used tracks,
        grouping things in the same track groups together
        """

        # Get the data type for this genomedata attribute
        with Genome(self.genomedata_names[0]) as genome:
            attr = getattr(genome, name)

        track_groups = self.track_groups
        # Create an empty list of the same type as the genomedata attribute and
        # of the the same length of the track groups
        shape = len(track_groups)
        subset_array = empty(shape, attr.dtype)

        # For every track group
        for track_group_index, track_group in enumerate(track_groups):
            # For every genomedata archive
            track_group_attributes = empty(0, attr.dtype)
            for genomedata_name in self.genomedata_names:
                with Genome(genomedata_name) as genome:
                    # For each track in the track group that is in this archive
                    # Add the attribute from the track into a list
                    track_indexes = [track.index for track in track_group
                                     if track.genomedata_name ==
                                     genomedata_name]
                    genome_attr = getattr(genome, name)
                    track_group_attributes = append(track_group_attributes,
                                                    genome_attr[track_indexes])

            # Apply the "reducer" to the attributes list for this track group
            subset_array[track_group_index] = reducer(track_group_attributes)

        setattr(self, name, subset_array)

    def subset_metadata(self):
        """limits all the metadata attributes to only tracks that are used
        """
        subset_metadata_attr = self.subset_metadata_attr
        subset_metadata_attr("mins", min)
        subset_metadata_attr("sums")
        subset_metadata_attr("sums_squares")
        subset_metadata_attr("num_datapoints")

    def save_input_master(self, instance_index=None, new=False):
        if new:
            input_master_filename = None
        else:
            input_master_filename = self.input_master_filename

        self.input_master_filename, input_master_filename_is_new = \
            InputMasterSaver(self)(input_master_filename, self.params_dirpath,
                                   self.clobber, instance_index)

    def load_supervision(self):
        # The semi-supervised mode changes the DBN structure so there is an
        # additional "supervisionLabel" observed variable at every frame. This
        # can then be used to deterministically force the hidden state to have
        # a certain value at certain positions. From the Segway application's
        # point of view, absolutely everything else is the same--it works just
        # like unsupervised segmentation with an extra observed variable and
        # slightly different. GMTK does all the magic here (and from GMTK's
        # point of view, it's just a slightly different structure with a
        # different observed variable).
        #
        # The *semi* part of semi-supervised is that you can do this only at
        # certain positions and leave the rest of the genome unsupervised.

        supervision_type = self.supervision_type
        if supervision_type == SUPERVISION_UNSUPERVISED:
            return

        assert supervision_type == SUPERVISION_SEMISUPERVISED

        # defaultdict of list of ints
        # key: chrom
        # value: list of ints (label as number)
        supervision_labels = defaultdict(list)

        # defaultdict of lists of tuples
        # key: chrom
        # value: list of tuples (start, end)
        supervision_coords = defaultdict(list)

        with open(self.supervision_filename) as supervision_file:
            for datum in read_native(supervision_file):
                chrom = datum.chrom
                start = datum.chromStart
                end = datum.chromEnd

                check_overlapping_supervision_labels(start, end, chrom,
                                                     supervision_coords)

                supervision_coords[chrom].append((start, end))

                name = datum.name
                start_label, breaks, end_label = name.partition(":")
                if end_label == "":
                    # Supervision label specified without the colon
                    # This means it's not a soft assignment e.g "0" which
                    # means 0 is supervision label and extension is 1
                    # since we only need to keep 1 label.
                    supervision_labels[chrom].append(int(start_label))
                    self.set_supervision_label_range_size(1)
                else:
                    # Supervision label specified with a colon
                    # This means it's a soft assignment e.g. "0:5" which
                    # allow supervision label to be in [0,5). Here we should
                    # use 0 as supervison label and extension=5-0=5 meaning
                    # we keep 5 kind of labels (0,1,2,3,4).
                    start_label = int(start_label)
                    end_label = int(end_label)
                    supervision_labels[chrom].append(start_label)
                    if end_label <= start_label:
                        raise ValueError(
<<<<<<< HEAD
                            "Supervision label end label must be greater " \
                            "than start label."
                        )
                    self.set_supervision_label_range_size(end_label -
                                                            start_label)
=======
                            "Supervision label end label must be greater "
                            "than start label."
                        )
                    self.set_supervision_label_range_size(end_label -
                                                          start_label)
>>>>>>> a493a590

        max_supervision_label = max(max(labels)
                                    for labels
                                    in supervision_labels.itervalues())

        self.supervision_coords = supervision_coords
        self.supervision_labels = supervision_labels

        self.tracks.append(TRACK_SUPERVISIONLABEL)
        self.card_supervision_label = (max_supervision_label + 1 +
                                       SUPERVISION_LABEL_OFFSET)

    def set_supervision_label_range_size(self, new_extension):
        """This function takes a new label extension new_extension,
        and add it into the supervision_label_range_size set.

        Currently supervision_label_range_size only support one value,
        thus assignment is used to represent add functionality.
        If a new value tries to override an existing value (that is being
        set and doesn't match), an error will be thrown.
        """
        current_extension = self.supervision_label_range_size
        if current_extension != 0 and current_extension != new_extension:
            raise NotImplementedError(
                "Semisupervised soft label assignment currently does "
                "not support different range sizes. "
            )
        else:
            self.supervision_label_range_size = new_extension

    def save_structure(self):
        self.structure_filename, _ = \
            StructureSaver(self)(self.structure_filename, self.work_dirname,
                                 self.clobber)

    def check_genomedata_archives(self):
        """ Checks that all genomedata archives have matching chromosomes and
        that each chromosome has matching start and end coordinates

        Returns True if archives are valid, False otherwise"""

        # TODO: Ideally it's only necessary that for chromosomes that do match,
        # that their start and end coords match. As in, they do not necessarily
        # have to match on a per-chromosome basis. However when we assume that
        # they do it makes locating windows trivial and only has to be done on
        # a single genome

        # If there's more than one genomedata archive
        if len(self.genomedata_names) > 1:

            # Open the first genomedata archive as a reference
            with Genome(self.genomedata_names[0]) as sbjct:
                sbjct_coords = {}
                for chromosome in sbjct:
                    coord = (chromosome.start, chromosome.end)
                    sbjct_coords[chromosome.name] = coord

                # For every other genomedata archive
                for genomedata_name in self.genomedata_names[1:]:
                    with Genome(genomedata_name) as genome:
                        for chromosome in genome:
                            # If this chromosome doesn't exist in the reference
                            # genomedata archive
                            if chromosome.name not in \
                               sbjct_coords.keys():
                                # Return false
                                return False
                            # If the start and end coords don't match for this
                            # chromosome
                            if sbjct_coords[chromosome.name] != (
                                chromosome.start, chromosome.end
                            ):
                                # Return false
                                return False

                # Otherwise we've completed all checks successfully
                # Return true
                return True

        # Otherwise return true (for a single archive)
        else:
            return True

    def is_tracknames_unique(self):
        """ Checks if there exists more than one track with the same name.

        Returns True if duplicates found. False otherwise. """
        tracks = self.tracks
        tracknames_quoted = [track.name for track in tracks]
        return len(tracknames_quoted) != len(frozenset(tracknames_quoted))

    def save_gmtk_input(self):
        # can't run train and identify/posterior in the same run
        assert not ((self.identify or self.posterior) and self.train)

        self.load_supervision()
        self.set_tracknames()

        observations = Observations(self)

        # Use the first genomedata archive for locating windows
        with Genome(self.genomedata_names[0]) as genome:
            observations.locate_windows(genome)

        self.windows = observations.windows
        # XXX: does this need to be done before save()?
        self.subset_metadata()
        observations.save()

        self.float_filepaths = observations.float_filepaths
        self.int_filepaths = observations.int_filepaths

        if self.train:
            self.set_log_likelihood_filenames()

        self.save_include()
        self.set_params_filename()
        self.save_structure()

    def copy_results(self, name, src_filename, dst_filename):
        if dst_filename:
            copy2(src_filename, dst_filename)
        else:
            dst_filename = src_filename

        setattr(self, name, dst_filename)

    def prog_factory(self, prog):
        """
        allows dry_run
        """
        # XXX: this poisons a global variable
        prog.dry_run = self.dry_run

        return prog

    def make_acc_filename(self, instance_index, window_index):
        return self.make_filename(PREFIX_ACC, instance_index, window_index,
                                  EXT_BIN, subdirname=SUBDIRNAME_ACC)

    def make_posterior_filename(self, window_index):
        return self.make_filename(PREFIX_POSTERIOR, window_index, EXT_BED,
                                  subdirname=SUBDIRNAME_POSTERIOR)

    def make_job_name_train(self, instance_index, round_index, window_index):
        return "%s%d.%d.%s.%s.%s" % (PREFIX_JOB_NAME_TRAIN, instance_index,
                                     round_index, window_index,
                                     self.work_dirpath.name, self.uuid)

    def make_job_name_identify(self, prefix, window_index):
        return "%s%d.%s.%s" % (prefix, window_index, self.work_dirpath.name,
                               self.uuid)

    def make_gmtk_kwargs(self):
        """
        shared args to gmtkEMtrain, gmtkViterbi, gmtkJT
        """
        res = dict(strFile=self.structure_filename,
                   verbosity=self.verbosity,
                   island=ISLAND,
                   componentCache=COMPONENT_CACHE,
                   deterministicChildrenStore=DETERMINISTIC_CHILDREN_STORE,
                   jtFile=self.jt_info_filename,
                   obsNAN=True)

        if ISLAND:
            res["base"] = ISLAND_BASE
            res["lst"] = ISLAND_LST

        if HASH_LOAD_FACTOR is not None:
            res["hashLoadFactor"] = HASH_LOAD_FACTOR

        # XXX: dinucleotide-only won't work, because it has no float data
        assert (self.float_filelistpath and
                any(track.is_data for track in self.tracks))

        if self.float_filelistpath:
            res.update(of1=self.float_filelistpath,
                       fmt1="binary",
                       nf1=self.num_track_groups,
                       ni1=0,
                       iswp1=SWAP_ENDIAN)

        if self.int_filelistpath and self.num_int_cols:
            res.update(of2=self.int_filelistpath,
                       fmt2="binary",
                       nf2=0,
                       ni2=self.num_int_cols,
                       iswp2=SWAP_ENDIAN)

        return res

    def window_lens_sorted(self, reverse=True):
        """
        yields (window_index, window_mem_usage)

        if reverse: sort windows by decreasing size, so the most
        difficult windows are dropped in the queue first
        """
        window_lens = self.window_lens

        # XXX: use key=itemgetter(2) and enumerate instead of this silliness
        zipper = sorted(izip(window_lens, count()), reverse=reverse)

        # XXX: use itertools instead of a generator
        for window_len, window_index in zipper:
            yield window_index, window_len

    def log_cmdline(self, cmdline, args=None):
        if args is None:
            args = cmdline

        _log_cmdline(self.cmdline_short_file, cmdline)
        _log_cmdline(self.cmdline_long_file, args)

    def calc_tmp_usage_obs(self, num_frames, prog):
        if prog not in TMP_OBS_PROGS:
            return 0

        return num_frames * self.num_track_groups * SIZEOF_FRAME_TMP

    def calc_tmp_usage(self, num_frames, prog):
        return self.calc_tmp_usage_obs(num_frames, prog) + TMP_USAGE_BASE

    def queue_gmtk(self, prog, kwargs, job_name, num_frames,
                   output_filename=None, prefix_args=[]):
        gmtk_cmdline = prog.build_cmdline(options=kwargs)

        if prefix_args:
            # remove the command name itself from the passed arguments
            # XXX: this is ugly
            args = prefix_args + gmtk_cmdline[1:]
        else:
            args = gmtk_cmdline

        # this doesn't include use of segway-wrapper, which takes the
        # memory usage as an argument, and may be run multiple times
        self.log_cmdline(gmtk_cmdline, args)

        if self.dry_run:
            return None

        session = self.session
        job_tmpl = session.createJobTemplate()

        job_tmpl.jobName = job_name
        job_tmpl.remoteCommand = ENV_CMD
        job_tmpl.args = map(str, args)

        # this is going to cause problems on heterogeneous systems
        environment = environ.copy()
        try:
            # this causes errors
            del environment["PYTHONINSPECT"]
        except KeyError:
            pass

        # Remove all post shellshock exported bash functions from the
        # environment
        job_tmpl.jobEnvironment = remove_bash_functions(environment)

        if output_filename is None:
            output_filename = self.output_dirpath / job_name
        error_filename = self.error_dirpath / job_name

        job_tmpl.blockEmail = True

        job_tmpl.nativeSpecification = make_native_spec(*self.user_native_spec)

        set_cwd_job_tmpl(job_tmpl)

        tmp_usage = self.calc_tmp_usage(num_frames, prog)

        job_tmpl_factory = JobTemplateFactory(job_tmpl,
                                              tmp_usage,
                                              self.mem_usage_progression,
                                              output_filename,
                                              error_filename)

        mem_usage_key = (prog.prog, self.num_segs, num_frames)

        # XXXopt: should be able to calculate exactly the first
        # trial_index to start with, need to at least be able to load
        # data into RAM

        # XXX: should not have MemoryErrors

        return RestartableJob(session, job_tmpl_factory, self.global_mem_usage,
                              mem_usage_key)

    def queue_train(self, instance_index, round_index, window_index,
                    num_frames=0, **kwargs):
        """this calls Runner.queue_gmtk()

        if num_frames is not specified, then it is set to 0, where
        everyone will share their min/max memory usage. Used for calls
        from queue_train_bundle()
        """
        kwargs["inputMasterFile"] = self.input_master_filename

        name = self.make_job_name_train(instance_index, round_index,
                                        window_index)

        return self.queue_gmtk(self.train_prog, kwargs, name, num_frames)

    def queue_train_parallel(self, input_params_filename, instance_index,
                             round_index, train_windows, **kwargs):
        kwargs["cppCommandOptions"] = \
            self.make_cpp_options(input_params_filename)

        res = RestartableJobDict(self.session, self.job_log_file)

        make_acc_filename_custom = partial(self.make_acc_filename,
                                           instance_index)

        for window_index, window_len in train_windows:
            acc_filename = make_acc_filename_custom(window_index)
            kwargs_window = dict(trrng=window_index, storeAccFile=acc_filename,
                                 **kwargs)

            # -dirichletPriors T only on the first window
            kwargs_window["dirichletPriors"] = (window_index == 0)

            if self.is_in_reversed_world(window_index):
                kwargs_window["gpr"] = REVERSE_GPR

            num_frames = self.window_lens[window_index]

            restartable_job = self.queue_train(instance_index, round_index,
                                               window_index, num_frames,
                                               **kwargs_window)
            res.queue(restartable_job)

        return res

    def queue_train_bundle(self, input_params_filename, output_params_filename,
                           instance_index, round_index, train_windows, **kwargs):
        """bundle step: take parallel accumulators and combine them
        """
        acc_filename = self.make_acc_filename(instance_index,
                                              GMTK_INDEX_PLACEHOLDER)

        cpp_options = self.make_cpp_options(input_params_filename,
                                            output_params_filename)

        last_window = self.num_windows - 1

        loadAccRange=",".join(map(lambda x: str(x[0]), train_windows))

        kwargs = dict(outputMasterFile=self.output_master_filename,
                      cppCommandOptions=cpp_options,
                      trrng="nil",
                      loadAccRange=loadAccRange,
                      loadAccFile=acc_filename,
                      **kwargs)

        restartable_job = self.queue_train(instance_index, round_index,
                                           NAME_BUNDLE_PLACEHOLDER, **kwargs)

        res = RestartableJobDict(self.session, self.job_log_file)
        res.queue(restartable_job)

        return res

    def get_posterior_clique_print_ranges(self):
        res = {}

        for clique, clique_index in self.posterior_clique_indices.iteritems():
            range_str = "%d:%d" % (clique_index, clique_index)
            res[clique + "CliquePrintRange"] = range_str

        return res

    def set_triangulation_filename(self, num_segs=None, num_subsegs=None):
        if num_segs is None:
            num_segs = self.num_segs

        if num_subsegs is None:
            num_subsegs = self.num_subsegs

        if (self.triangulation_filename_is_new or
           not self.triangulation_filename):
            self.triangulation_filename_is_new = True

            structure_filebasename = path(self.structure_filename).name
            triangulation_filebasename = \
                extjoin(structure_filebasename, str(num_segs),
                        str(num_subsegs), EXT_TRIFILE)

            self.triangulation_filename = (self.triangulation_dirpath /
                                           triangulation_filebasename)

        # print >>sys.stderr, ("setting triangulation_filename = %s"
        #                     % self.triangulation_filename)

    def run_triangulate_single(self, num_segs, num_subsegs=None):
        # print >>sys.stderr, "running triangulation"
        prog = self.prog_factory(TRIANGULATE_PROG)

        self.set_triangulation_filename(num_segs, num_subsegs)

        cpp_options = self.make_cpp_options()
        kwargs = dict(strFile=self.structure_filename,
                      cppCommandOptions=cpp_options,
                      outputTriangulatedFile=self.triangulation_filename,
                      verbosity=self.verbosity)

        # XXX: need exist/clobber logic here
        # XXX: repetitive with queue_gmtk
        self.log_cmdline(prog.build_cmdline(options=kwargs))

        prog(**kwargs)

    def run_triangulate(self):
        for num_segs in self.num_segs_range:
            self.run_triangulate_single(num_segs)

    def run_train_round(self, instance_index, round_index, **kwargs):
        """
        returns None: normal
        returns not None: abort
        """
        last_params_filename = self.last_params_filename
        curr_params_filename = extjoin(self.params_filename, str(round_index))

        if self.minibatch_fraction == MINIBATCH_DEFAULT:
            train_windows = list(self.window_lens_sorted())
        else:
            train_windows_all = list(self.window_lens_sorted())
            train_window_indices_shuffled = sample(range(len(train_windows_all)), len(train_windows_all))
            train_windows = []
            cur_bases = 0
            total_bases = sum([train_window[1] for train_window in train_windows_all])
            for _, train_window_index in enumerate(train_window_indices_shuffled):
                if (float(cur_bases) / total_bases) < self.minibatch_fraction:
                    train_windows.append(train_windows_all[train_window_index])
                    cur_bases += train_windows_all[train_window_index][1]
                else:
                    break

        restartable_jobs = \
            self.queue_train_parallel(last_params_filename, instance_index,
                                      round_index, train_windows, **kwargs)
        restartable_jobs.wait()

        restartable_jobs = \
            self.queue_train_bundle(last_params_filename, curr_params_filename,
                                    instance_index, round_index, train_windows,
                                    llStoreFile=self.log_likelihood_filename,
                                    **kwargs)
        restartable_jobs.wait()

        self.last_params_filename = curr_params_filename

    def run_train_instance(self):
        self.set_triangulation_filename()

        # make new files if there is more than one instance
        new = self.instance_make_new_params

        instance_index = self.instance_index
        self.set_log_likelihood_filenames(instance_index, new)
        self.set_params_filename(instance_index, new)

        # get previous (or initial) values
        last_log_likelihood, log_likelihood, round_index = \
            self.make_instance_initial_results()

        if round_index == 0:
            # if round > 0, this is set by self.recover_train_instance()
            self.save_input_master(instance_index, new)

        kwargs = dict(objsNotToTrain=self.dont_train_filename,
                      maxEmIters=1,
                      lldp=LOG_LIKELIHOOD_DIFF_FRAC * 100.0,
                      triFile=self.triangulation_filename,
                      **self.make_gmtk_kwargs())

        if self.dry_run:
            self.run_train_round(self.instance_index, round_index, **kwargs)
            return Results(None, None, None, None, None)

        return self.progress_train_instance(last_log_likelihood,
                                            log_likelihood,
                                            round_index, kwargs)

    def progress_train_instance(self, last_log_likelihood, log_likelihood,
                                round_index, kwargs):
        while (round_index < self.max_em_iters and
               ((self.minibatch_fraction != MINIBATCH_DEFAULT) or
                is_training_progressing(last_log_likelihood, log_likelihood))):
            self.run_train_round(self.instance_index, round_index, **kwargs)

            last_log_likelihood = log_likelihood
            log_likelihood = self.load_log_likelihood()
            round_index += 1

        # log_likelihood, num_segs and a list of src_filenames to save
        return Results(log_likelihood, self.num_segs,
                       self.input_master_filename, self.last_params_filename,
                       self.log_likelihood_filename)

    def save_train_options(self):
        filename = self.make_filename(TRAIN_FILEBASENAME)

        with open(filename, "w") as tabfile:
            writer = ListWriter(tabfile)
            writer.writerow(TRAIN_FIELDNAMES)

            for name, typ in sorted(TRAIN_OPTION_TYPES.iteritems()):
                value = getattr(self, name)
                if isinstance(typ, list):
                    for item in value:
                        writer.writerow([name, item])
                else:
                    writer.writerow([name, value])

    def load_train_options(self, traindirname):
        """
        load options from training and convert to appropriate type
        """
        filename = path(traindirname) / TRAIN_FILEBASENAME

        with open(filename) as tabfile:
            reader = DictReader(tabfile)

            for row in reader:
                name = row["name"]
                value = row["value"]

                typ = TRAIN_OPTION_TYPES[name]
                if isinstance(typ, list):
                    assert len(typ) == 1
                    item_typ = typ[0]
                    getattr(self, name).append(item_typ(value))
                else:
                    setattr(self, name, typ(value))

        if self.params_filename is not None:
            self.params_filenames = [self.params_filename]

    def setup_train(self):
        """
        return value: dst_filenames
        """
        assert self.num_instances >= 1

        # save the destination file for input_master as we will be
        # generating new input masters for each start

        # must be before file creation. Otherwise
        # input_master_filename_is_new will be wrong
        input_master_filename, input_master_filename_is_new = \
            InputMasterSaver(self)(self.input_master_filename,
                                   self.params_dirpath, self.clobber)

        self.input_master_filename = input_master_filename

        # should I make new parameters in each instance?
        if not self.instance_make_new_params:
            self.save_input_master()

        # save file locations to tab-delimited file
        self.save_train_options()

        if not input_master_filename_is_new:
            # do not overwrite existing file
            input_master_filename = None

        return [input_master_filename, self.params_filename,
                self.log_likelihood_filename]

    def get_thread_run_func(self):
        if len(self.num_segs_range) > 1 or self.num_instances > 1:
            return self.run_train_multithread
        else:
            return self.run_train_singlethread

    def finish_train(self, instance_params, dst_filenames):
        if self.instance_make_new_params:
            self.proc_train_results(instance_params, dst_filenames)
        elif not self.dry_run:
            # only one instance
            assert len(instance_params) == 1
            last_params_filename = instance_params[0].params_filename
            copy2(last_params_filename, self.params_filename)

            # always overwrite params.params
            copy2(last_params_filename, self.make_params_filename())

    def run_train(self):
        dst_filenames = self.setup_train()

        run_train_func = self.get_thread_run_func()

        # this is where the actual training takes place
        instance_params = run_train_func(self.num_segs_range)

        self.finish_train(instance_params, dst_filenames)

    def run_train_singlethread(self, num_segs_range):
        # having a single-threaded version makes debugging much easier
        with Session() as session:
            self.session = session
            self.instance_index = 0
            res = [self.run_train_instance()]

        self.session = None

        return res

    def run_train_multithread(self, num_segs_range):
        seg_instance_indexes = xrange(self.num_instances)
        enumerator = enumerate(product(num_segs_range, seg_instance_indexes))

        # ensure memoization before threading
        self.triangulation_dirpath
        self.jt_info_filename
        self.include_coords
        self.exclude_coords
        self.minibatch_fraction
        self.card_seg_countdown
        self.obs_dirpath
        self.float_filelistpath
        self.int_filelistpath
        self.float_tabfilepath
        self.gmtk_include_filename_relative
        self.means
        self.vars
        self.dont_train_filename
        self.output_master_filename
        self.params_dirpath
        self.window_lens
        self.use_dinucleotide
        self.num_int_cols
        self.train_prog
        self.supervision_label_range_size

        threads = []
        with Session() as session:
            try:
                for instance_index, instance_features in enumerator:
                    num_seg, seg_instance_index = instance_features
                    # print >>sys.stderr, (
                    #    "instance_index %s, num_seg %s, seg_instance_index %s"
                    #    % (instance_index, num_seg, seg_instance_index))
                    thread = TrainThread(self, session, instance_index,
                                         num_seg)
                    thread.start()
                    threads.append(thread)

                    # let all of one thread's jobs drop in the queue
                    # before you do the next one
                    # XXX: using some sort of semaphore would be better
                    # XXX: using a priority option to the system would be best
                    sleep(THREAD_START_SLEEP_TIME)

                # list of tuples(log_likelihood, input_master_filename,
                #                params_filename)
                instance_params = []
                for thread in threads:
                    while thread.isAlive():
                        # XXX: KeyboardInterrupts only occur if there is a
                        # timeout specified here. Is this a Python bug?
                        thread.join(JOIN_TIMEOUT)

                    # this will get AttributeError if the thread failed and
                    # therefore did not set thread.result
                    try:
                        thread_result = thread.result
                    except AttributeError:
                        raise AttributeError("""\
Training instance %s failed. See previously printed error for reason.
Final params file will not be written. Rerun the instance or use segway-winner
to find the winning instance anyway.""" % thread.instance_index)
                    else:
                        instance_params.append(thread_result)
            except KeyboardInterrupt:
                self.interrupt_event.set()
                for thread in threads:
                    thread.join()

                raise

        return instance_params

    def proc_train_results(self, instance_params, dst_filenames):
        if self.dry_run:
            return

        # finds the min by info_criterion (maximize log_likelihood)
        max_params = max(instance_params)

        self.num_segs = max_params.num_segs
        self.set_triangulation_filename()

        src_filenames = max_params[OFFSET_FILENAMES:]

        if None in src_filenames:
            raise ValueError("all training instances failed")

        assert LEN_TRAIN_ATTRNAMES == len(src_filenames) == len(dst_filenames)

        zipper = zip(TRAIN_ATTRNAMES, src_filenames, dst_filenames)
        for name, src_filename, dst_filename in zipper:
            self.copy_results(name, src_filename, dst_filename)

    def recover_filename(self, resource):
        instance_index = self.instance_index

        # only want "input.master" not "input.0.master" if there is
        # only one instance
        if (not self.instance_make_new_params and
           resource == InputMasterSaver.resource_name):
            instance_index = None

        old_filename = make_default_filename(resource,
                                             self.recover_params_dirpath,
                                             instance_index)

        new_filename = make_default_filename(resource, self.params_dirpath,
                                             instance_index)

        path(old_filename).copy2(new_filename)
        return new_filename

    def recover_train_instance(self, last_log_likelihood, log_likelihood):
        instance_index = self.instance_index
        recover_dirname = self.recover_dirname

        self.input_master_filename = \
            self.recover_filename(InputMasterSaver.resource_name)

        recover_log_likelihood_tab_filepath = \
            path(self.make_log_likelihood_tab_filename(instance_index,
                                                       recover_dirname))

        if not recover_log_likelihood_tab_filepath.isfile():
            # If the likelihood tab file does not exist in this case, then it
            # means the recover directory was running a single instance which
            # would not generate any tab file with an instance labeled suffix.
            # Read the tab file that does not have a labeled number suffix.
            recover_log_likelihood_tab_filepath = \
                path(self.make_log_likelihood_tab_filename(None,
                                                           recover_dirname))

        with open(recover_log_likelihood_tab_filepath) \
                as log_likelihood_tab_file:
            log_likelihoods = [float(line.rstrip())
                               for line in log_likelihood_tab_file.readlines()]

        final_round_index = len(log_likelihoods)
        if final_round_index > 0:
            log_likelihood = log_likelihoods[-1]
        if final_round_index > 1:
            last_log_likelihood = log_likelihoods[-2]

        log_likelihood_tab_filename = self.log_likelihood_tab_filename
        recover_log_likelihood_tab_filepath.copy2(log_likelihood_tab_filename)

        old_params_filename = self.make_params_filename(instance_index,
                                                        recover_dirname)
        new_params_filename = self.params_filename
        for round_index in xrange(final_round_index):
            old_curr_params_filename = extjoin(old_params_filename,
                                               str(round_index))
            new_curr_params_filename = extjoin(new_params_filename,
                                               str(round_index))

            path(old_curr_params_filename).copy2(new_curr_params_filename)

        self.last_params_filename = new_curr_params_filename

        return last_log_likelihood, log_likelihood, final_round_index

    def make_instance_initial_results(self):
        """
        returns last_log_likelihood, log_likelihood, round_index
        -inf, -inf, 0 if there is no recovery--this is also used to set initial
        values
        """
        # initial values:
        last_log_likelihood = -inf
        log_likelihood = -inf
        final_round_index = 0

        if self.recover_dirpath:
            return self.recover_train_instance(last_log_likelihood,
                                               log_likelihood)

        return last_log_likelihood, log_likelihood, final_round_index

    def recover_viterbi_window(self, window_index):
        """
        returns False if no recovery
                True if recovery
        """
        recover_filenames = self.recover_viterbi_filenames
        if not recover_filenames:
            return False

        recover_filename = recover_filenames[window_index]
        try:
            with open(recover_filename) as oldfile:
                lines = oldfile.readlines()
        except IOError, err:
            if err.errno == ENOENT:
                return False
            else:
                raise

        window = self.windows[window_index]
        window_chrom = window.chrom

        # XXX: duplicative
        row, line_coords = parse_bed4(lines[0])
        (line_chrom, line_start, line_end, seg) = line_coords
        if line_chrom != window_chrom or int(line_start) != window.start:
            return False

        row, line_coords = parse_bed4(lines[-1])
        (line_chrom, line_start, line_end, seg) = line_coords
        if line_chrom != window_chrom or int(line_end) != window.end:
            return False

        # copy the old filename to where the job's output would have
        # landed
        path(recover_filename).copy2(self.viterbi_filenames[window_index])

        print >>sys.stderr, "window %d already complete" % window_index

        return True

    def queue_identify(self, restartable_jobs, window_index, prefix_job_name,
                       prog, kwargs, output_filenames):
        prog = self.prog_factory(prog)
        job_name = self.make_job_name_identify(prefix_job_name, window_index)
        output_filename = output_filenames[window_index]

        kwargs = self.get_identify_kwargs(window_index, kwargs)

        if prog == VITERBI_PROG:
            kind = "viterbi"
        else:
            kind = "posterior"

        # "0" or "1"
        is_reverse = str(int(self.is_in_reversed_world(window_index)))

        window = self.windows[window_index]
        float_filepath = self.float_filepaths[window_index]
        int_filepath = self.int_filepaths[window_index]

        # The track indexes should be semi-colon separated for each genomedata
        # archive
        track_string_list = []

        # The genomedata names for the worlds needs to be ordered and unique
        # from the world it comes from
        world_genomedata_names = self.world_genomedata_names[window.world]
        ordered_unique_world_genomedata_names = []
        for genomedata_name in world_genomedata_names:
            if genomedata_name not in ordered_unique_world_genomedata_names:
                ordered_unique_world_genomedata_names.append(genomedata_name)

        # For each unique genomedata archive in this world
        for genomedata_name in ordered_unique_world_genomedata_names:
            # For every track in this world
            tracks_from_world = zip(*self.track_groups)[window.world]
            track_list = [track.index for track in tracks_from_world
                          if track.genomedata_name == genomedata_name]
            # Build a comma separated string
            track_string = ",".join(map(str, track_list))
            track_string_list.append(track_string)
        # Build a semi-colon separated string
        track_indexes_text = ";".join(track_string_list)

        genomedata_archives_text = ",".join(
            ordered_unique_world_genomedata_names)

        # Prefix args all get mapped with "str" function!
        prefix_args = [find_executable("segway-task"), "run", kind,
                       output_filename, window.chrom,
                       window.start, window.end, self.resolution, is_reverse,
                       self.num_segs, self.num_subsegs, self.output_label,
                       genomedata_archives_text, float_filepath, int_filepath,
                       self.distribution, track_indexes_text]
        output_filename = None

        num_frames = self.window_lens[window_index]

        restartable_job = self.queue_gmtk(prog, kwargs, job_name,
                                          num_frames,
                                          output_filename=output_filename,
                                          prefix_args=prefix_args)

        restartable_jobs.queue(restartable_job)

    def get_identify_kwargs(self, window_index, extra_kwargs):
        cpp_command_options = self.make_cpp_options(self.params_filename)

        res = dict(inputMasterFile=self.input_master_filename,
                   cppCommandOptions=cpp_command_options,
                   cliqueTableNormalize="0.0",
                   **self.make_gmtk_kwargs())

        if self.is_in_reversed_world(window_index):
            res["gpr"] = REVERSE_GPR

        res.update(extra_kwargs)

        return res

    def is_in_reversed_world(self, window_index):
        return self.windows[window_index].world in self.reverse_worlds

    def setup_identify_posterior(self):
        self.instance_index = "identify"

        # setup files
        if not self.input_master_filename:
            warn("Input master not specified. Generating.")
            self.save_input_master()

    def save_identify_posterior(self):
        for world in xrange(self.num_worlds):
            if self.identify:
                IdentifySaver(self)(world)

            if self.posterior:
                PosteriorSaver(self)(world)

    def run_identify_posterior(self):
        self.setup_identify_posterior()

        filenames = dict(identify=self.viterbi_filenames,
                         posterior=self.posterior_filenames)

        # if output_label == "subseg" or "full", need to catch
        # superlabel and sublabel output from gmtk
        if self.output_label != "seg":
            VITERBI_REGEX_FILTER = "^(seg|subseg)$"
        else:
            VITERBI_REGEX_FILTER = "^seg$"

        # -: standard output, processed by segway-task
        kwargs = {"identify":
                  dict(triFile=self.triangulation_filename,
                       pVitRegexFilter=VITERBI_REGEX_FILTER,
                       cVitRegexFilter=VITERBI_REGEX_FILTER,
                       eVitRegexFilter=VITERBI_REGEX_FILTER,
                       vitCaseSensitiveRegexFilter=True, mVitValsFile="-"),
                  "posterior":
                  dict(triFile=self.posterior_triangulation_filename,
                       jtFile=self.posterior_jt_info_filename,
                       doDistributeEvidence=True,
                       **self.get_posterior_clique_print_ranges())}

        tasks = []
        if self.identify:
            tasks.append("identify")
        if self.posterior:
            tasks.append("posterior")

        with Session() as session:
            self.session = session
            restartable_jobs = RestartableJobDict(session, self.job_log_file)

            for window_index, window_len in self.window_lens_sorted():
                for task in tasks:
                    if (task == "identify" and
                       self.recover_viterbi_window(window_index)):
                        # XXX: should be able to recover posterior also
                        continue

                    self.queue_identify(restartable_jobs, window_index,
                                        PREFIX_JOB_NAMES[task], PROGS[task],
                                        kwargs[task], filenames[task])

            if self.dry_run:
                return

            restartable_jobs.wait()

        self.save_identify_posterior()

    def make_script_filename(self, prefix):
        return self.make_filename(prefix, EXT_SH, subdirname=SUBDIRNAME_LOG)

    def make_run_msg(self):
        now = datetime.now()
        pkg_desc = working_set.find(Requirement.parse(__package__))
        run_msg = "## %s run %s at %s" % (pkg_desc, self.uuid, now)

        cmdline_top_filename = self.make_script_filename(PREFIX_CMDLINE_TOP)

        with open(cmdline_top_filename, "w") as cmdline_top_file:
            print >>cmdline_top_file, run_msg
            print >>cmdline_top_file
            print >>cmdline_top_file, "cd %s" % maybe_quote_arg(path.getcwd())
            print >>cmdline_top_file, cmdline2text()

        return run_msg

    def run(self):
        """
        main run, after dirname is specified

        this is exposed so that it can be overriden in a subclass

        opens log files, saves parameters, and calls main function
        run_train() or run_identify_posterior()
        """
        # XXXopt: use binary I/O to gmtk rather than ascii for parameters

        self.interrupt_event = Event()

        # start log files
        self.make_subdir(SUBDIRNAME_LOG)
        run_msg = self.make_run_msg()

        cmdline_short_filename = \
            self.make_script_filename(PREFIX_CMDLINE_SHORT)
        cmdline_long_filename = self.make_script_filename(PREFIX_CMDLINE_LONG)
        job_log_filename = self.make_filename(PREFIX_JOB_LOG, EXT_TAB,
                                              subdirname=SUBDIRNAME_LOG)

        self.make_subdirs(SUBDIRNAMES_EITHER)

        if self.train:
            self.make_subdirs(SUBDIRNAMES_TRAIN)

        # Check if the genomedata archives are compatable with each other
        if not self.check_genomedata_archives():
            raise ValueError(
                "Genomedata archives do not have matching chromosome starts "
                "and ends"
            )

        self.save_gmtk_input()

        with open(cmdline_short_filename, "w") as self.cmdline_short_file:
            with open(cmdline_long_filename, "w") as self.cmdline_long_file:
                print >>self.cmdline_short_file, run_msg
                print >>self.cmdline_long_file, run_msg

                self.run_triangulate()

                with open(job_log_filename, "w") as self.job_log_file:
                    print >>self.job_log_file, "\t".join(JOB_LOG_FIELDNAMES)

                    if self.train:
                        self.run_train()

                    if self.identify or self.posterior:
                        if self.supervision_filename:
                            raise NotImplementedError  # XXX

                        if not self.dry_run:
                            # resave now that num_segs is determined,
                            # in case you tested multiple num_segs
                            self.save_include()

                        if self.posterior:
                            if self.recover_dirname:
                                raise NotImplementedError(
                                    "Recovery is not yet supported for the "
                                    "posterior task"
                                )

                            if self.num_worlds != 1:
                                raise NotImplementedError(
                                    "Tied tracks are not yet supported for "
                                    "the posterior task"
                                )
<<<<<<< HEAD

=======
>>>>>>> a493a590

                        self.run_identify_posterior()

    def __call__(self, *args, **kwargs):
        # XXX: register atexit for cleanup_resources

        work_dirname = self.work_dirname
        if not path(work_dirname).isdir():
            self.make_dir(work_dirname, self.clobber)

        self.run(*args, **kwargs)


def parse_options(argv):
    from argparse import ArgumentParser, FileType

    usage = "%(prog)s [OPTION]... TASK GENOMEDATA [GENOMEDATA ...] TRAINDIR " \
            "[IDENTIFYDIR]"

    version = "%(prog)s {}".format(__version__)
    description = "Semi-automated genome annotation"

    citation = """
    Citation: Hoffman MM, Buske OJ, Wang J, Weng Z, Bilmes J, Noble WS.  2012.
    Unsupervised pattern discovery in human chromatin structure through genomic
    segmentation. Nat Methods 9:473-476.
    http://dx.doi.org/10.1038/nmeth.1937"""

    parser = ArgumentParser(description=description, usage=usage,
                            epilog=citation)

    parser.add_argument("--version", action="version", version=version)

    # with OptionGroup(parser, "Data selection") as group:
    group = parser.add_argument_group("Data selection")
    group.add_argument("-t", "--track", action="append", default=[],
                       metavar="TRACK", help="append TRACK to list of tracks"
                       " to use (default all)")

    # TODO: Fix action "load" and use FileType instead
    group.add_argument("--tracks-from", type=FileType("r"), metavar="FILE",
                       dest="track", nargs=1, help="append tracks from"
                       " newline-delimited FILE to list of tracks"
                       " to use")

    group.add_argument("--include-coords", metavar="FILE",
                       help="limit to genomic coordinates in FILE"
                       " (default all)")

    # exclude goes after all includes
    group.add_argument("--exclude-coords", metavar="FILE",
                       help="filter out genomic coordinates in FILE"
                       " (default none)")

    group.add_argument("--resolution", type=int, metavar="RES",
                       help="downsample to every RES bp (default %d)" %
                       RESOLUTION)

    group.add_argument("--minibatch-fraction", type=float, metavar="FRAC",
                     default=MINIBATCH_DEFAULT,
                     help="Use a random fraction FRAC positions for each EM iteration."
                     " Removes the normal stopping criterion, so will always"
                     " run to max-train-rounds.")

    group = parser.add_argument_group("Model files")
    group.add_argument("-i", "--input-master", metavar="FILE",
                       help="use or create input master in FILE"
                       " (default %s)" %
                       make_default_filename(InputMasterSaver.resource_name,
                                             DIRPATH_PARAMS))

    group.add_argument("-s", "--structure", metavar="FILE",
                       help="use or create structure in FILE (default %s)" %
                       make_default_filename(StructureSaver.resource_name))

    group.add_argument("-p", "--trainable-params", action="append",
                       default=[], metavar="FILE",
                       help="use or create trainable parameters in FILE"
                       " (default WORKDIR/params/params.params)")

    group.add_argument("--dont-train", metavar="FILE",
                       help="use FILE as list of parameters not to train"
                       " (default %s)" %
                       make_default_filename(RES_DONT_TRAIN, DIRPATH_AUX))

    group.add_argument("--seg-table", metavar="FILE",
                       help="load segment hyperparameters from FILE"
                       " (default none)")

    group.add_argument("--semisupervised", metavar="FILE",
                       help="semisupervised segmentation with labels in "
                       "FILE (default none)")

    group = parser.add_argument_group("Intermediate files")
    group.add_argument("-o", "--observations", metavar="DIR",
                       help="use or create observations in DIR"
                       " (default %s)" %
                       (DIRPATH_WORK_DIR_HELP / SUBDIRNAME_OBS))

    group.add_argument("-r", "--recover", metavar="DIR",
                       help="continue from interrupted run in DIR")

    group = parser.add_argument_group("Output files")
    group.add_argument("-b", "--bed", metavar="FILE",
                       help="create identification BED track in FILE"
                       " (default WORKDIR/%s)" % BED_FILEBASENAME)

    group.add_argument("--bigBed", metavar="FILE",
                       help="specify layered bigBed filename")

    group = parser.add_argument_group("Modeling variables")
    group.add_argument("-D", "--distribution", choices=DISTRIBUTIONS,
                       metavar="DIST",
                       help="use DIST distribution"
                       " (default %s)" % DISTRIBUTION_DEFAULT)

    group.add_argument("--num-instances", type=int,
                       default=NUM_INSTANCES, metavar="NUM",
                       help="run NUM training instances, randomizing start"
                       " parameters NUM times (default %d)" % NUM_INSTANCES)

    group.add_argument("-N", "--num-labels", type=str, metavar="SLICE",
                       help="make SLICE segment labels"
                       " (default %d)" % NUM_SEGS)  # will use str2slice_or_int

    group.add_argument("--num-sublabels", type=int, metavar="NUM",
                       help="make NUM segment sublabels"
                       " (default %d)" % NUM_SUBSEGS)

    group.add_argument("--output-label", type=str,
                       help="in the segmentation file, for each coordinate "
                       'print only its superlabel ("seg"), only its '
                       "sublabel (\"subseg\"), or both (\"full\")"
                       "  (default %s)" % OUTPUT_LABEL)

    group.add_argument("--max-train-rounds", type=int, metavar="NUM",
                       help="each training instance runs a maximum of NUM"
                       " rounds (default %d)" % MAX_EM_ITERS)

    group.add_argument("--ruler-scale", type=int, metavar="SCALE",
                       help="ruler marking every SCALE bp (default the"
                       " resolution multiplied by 10)")

    group.add_argument("--prior-strength", type=float, metavar="RATIO",
                       help="use RATIO times the number of data counts as"
                       " the number of pseudocounts for the segment length"
                       " prior (default %f)" % PRIOR_STRENGTH)

    group.add_argument("--segtransition-weight-scale", type=float,
                       metavar="SCALE",
                       help="exponent for segment transition probability "
                       " (default %f)" % SEGTRANSITION_WEIGHT_SCALE)

    group.add_argument("--reverse-world", action="append", type=int,
                       default=[], metavar="WORLD",
                       help="reverse sequences in concatenated world WORLD"
                       " (0-based)")

    group = parser.add_argument_group("Technical variables")
    group.add_argument("-m", "--mem-usage", default=MEM_USAGE_PROGRESSION,
                       metavar="PROGRESSION",
                       help="try each float in PROGRESSION as the number "
                       "of gibibytes of memory to allocate in turn "
                       "(default %s)" % MEM_USAGE_PROGRESSION)

    group.add_argument("-S", "--split-sequences", metavar="SIZE",
                       default=MAX_SPLIT_SEQUENCE_LENGTH, type=int,
                       help="split up sequences that are larger than SIZE "
                       "bp (default %s)" % MAX_SPLIT_SEQUENCE_LENGTH)

    group.add_argument("-v", "--verbosity", type=int, default=VERBOSITY,
                       metavar="NUM",
                       help="show messages with verbosity NUM"
                       " (default %d)" % VERBOSITY)

    group.add_argument("--cluster-opt", action="append", default=[],
                       metavar="OPT",
                       help="specify an option to be passed to the "
                       "cluster manager")

    group = parser.add_argument_group("Flags")
    group.add_argument("-c", "--clobber", action="store_true",
                       help="delete any preexisting files and assumes any "
                       "model files specified in options as output to be "
                       "overwritten")
    group.add_argument("-n", "--dry-run", action="store_true",
                       help="write all files, but do not run any"
                       " executables")

    # Positional arguments
    parser.add_argument("args", nargs="+")  # "+" for at least 1 arg

    options = parser.parse_args(argv)

    # Separate arguments from options
    args = options.args  # is a non-iterable Namespace object

    if len(args) < 3:
        parser.error("Expected at least 3 arguments.")

    if args[0] == "train":
        if len(args) < 3:
            parser.error("Expected at least 3 arguments for the train task.")
    else:
        if len(args) < 4:
            parser.error("Expected at least 4 arguments for the identify "
                         "task.")

    return options, args


def main(argv=sys.argv[1:]):
    options, args = parse_options(argv)

    runner = Runner.fromoptions(args, options)

    return runner()

if __name__ == "__main__":
    sys.exit(main())<|MERGE_RESOLUTION|>--- conflicted
+++ resolved
@@ -1009,10 +1009,8 @@
         viterbi_dirpath = dirpath / SUBDIRNAME_VITERBI
         num_windows = self.num_windows
 
-        viterbi_filename_fmt = (PREFIX_VITERBI +
-                                make_prefix_fmt(num_windows) +
+        viterbi_filename_fmt = (PREFIX_VITERBI + make_prefix_fmt(num_windows) +
                                 EXT_BED)
-
         return [viterbi_dirpath / viterbi_filename_fmt % index
                 for index in xrange(num_windows)]
 
@@ -1616,19 +1614,11 @@
                     supervision_labels[chrom].append(start_label)
                     if end_label <= start_label:
                         raise ValueError(
-<<<<<<< HEAD
-                            "Supervision label end label must be greater " \
-                            "than start label."
-                        )
-                    self.set_supervision_label_range_size(end_label -
-                                                            start_label)
-=======
                             "Supervision label end label must be greater "
                             "than start label."
                         )
                     self.set_supervision_label_range_size(end_label -
                                                           start_label)
->>>>>>> a493a590
 
         max_supervision_label = max(max(labels)
                                     for labels
@@ -1965,7 +1955,8 @@
         return res
 
     def queue_train_bundle(self, input_params_filename, output_params_filename,
-                           instance_index, round_index, train_windows, **kwargs):
+                           instance_index, round_index, train_windows, **kwargs
+                           ):
         """bundle step: take parallel accumulators and combine them
         """
         acc_filename = self.make_acc_filename(instance_index,
@@ -1974,9 +1965,7 @@
         cpp_options = self.make_cpp_options(input_params_filename,
                                             output_params_filename)
 
-        last_window = self.num_windows - 1
-
-        loadAccRange=",".join(map(lambda x: str(x[0]), train_windows))
+        loadAccRange = ",".join(map(lambda x: str(x[0]), train_windows))
 
         kwargs = dict(outputMasterFile=self.output_master_filename,
                       cppCommandOptions=cpp_options,
@@ -2058,11 +2047,18 @@
             train_windows = list(self.window_lens_sorted())
         else:
             train_windows_all = list(self.window_lens_sorted())
-            train_window_indices_shuffled = sample(range(len(train_windows_all)), len(train_windows_all))
+            num_train_windows = len(train_windows_all)
+            train_window_indices_shuffled = sample(range(num_train_windows),
+                                                   num_train_windows)
             train_windows = []
             cur_bases = 0
-            total_bases = sum([train_window[1] for train_window in train_windows_all])
-            for _, train_window_index in enumerate(train_window_indices_shuffled):
+            total_bases = sum(
+                [train_window[1] for train_window in train_windows_all]
+            )
+
+            for _, train_window_index in enumerate(
+                train_window_indices_shuffled
+            ):
                 if (float(cur_bases) / total_bases) < self.minibatch_fraction:
                     train_windows.append(train_windows_all[train_window_index])
                     cur_bases += train_windows_all[train_window_index][1]
@@ -2704,10 +2700,6 @@
                                     "Tied tracks are not yet supported for "
                                     "the posterior task"
                                 )
-<<<<<<< HEAD
-
-=======
->>>>>>> a493a590
 
                         self.run_identify_posterior()
 
@@ -2767,10 +2759,10 @@
                        RESOLUTION)
 
     group.add_argument("--minibatch-fraction", type=float, metavar="FRAC",
-                     default=MINIBATCH_DEFAULT,
-                     help="Use a random fraction FRAC positions for each EM iteration."
-                     " Removes the normal stopping criterion, so will always"
-                     " run to max-train-rounds.")
+                       default=MINIBATCH_DEFAULT,
+                       help="Use a random fraction FRAC positions for each EM"
+                       " iteration. Removes the normal stopping criterion, so"
+                       " will always run to max-train-rounds.")
 
     group = parser.add_argument_group("Model files")
     group.add_argument("-i", "--input-master", metavar="FILE",
