#!/usr/bin/env python
from __future__ import (absolute_import, division, print_function,
                        with_statement)

"""
run: main Segway implementation
"""

# Copyright 2008-2014 Michael M. Hoffman <michael.hoffman@utoronto.ca>

from collections import defaultdict
from contextlib import contextmanager
from copy import copy
from csv import writer
from datetime import datetime
from distutils.spawn import find_executable
from errno import EEXIST, ENOENT
from functools import partial
from itertools import count, product
from math import ceil, ldexp
from os import (environ, extsep, fdopen, open as os_open, O_WRONLY, O_CREAT,
                O_SYNC, O_TRUNC)
import re
from shutil import copy2
import stat
from string import ascii_letters
import sys
from threading import Lock, Thread
from time import sleep
from uuid import uuid1
from warnings import warn

from genomedata import Genome
from numpy import (append, arcsinh, array, empty, finfo, float32, int64, inf,
                   square, vstack, zeros)
from numpy.random import RandomState
from operator import attrgetter
from optplus import str2slice_or_int
from optbuild import AddableMixin
from path import Path
import pipes
from pkg_resources import Requirement, working_set
from six import PY2, viewitems, viewvalues
from six.moves import map, range, zip
from six.moves.urllib.parse import quote
from tabdelim import DictReader, ListWriter

from .bed import parse_bed4, read_native
from .cluster import (is_running_locally, make_native_spec, JobTemplateFactory,
                      RestartableJob, RestartableJobDict, Session)
from .include import IncludeSaver
from .input_master import InputMasterSaver
from .observations import Observations
from .output import IdentifySaver, PosteriorSaver
from .structure import StructureSaver
from .task import MSG_SUCCESS
from ._util import (ceildiv, data_filename, DTYPE_OBS_INT, DISTRIBUTION_NORM,
                    DISTRIBUTION_GAMMA, DISTRIBUTION_ASINH_NORMAL,
                    DELIMITER_BED,
                    EXT_BED, EXT_FLOAT, EXT_GZ, EXT_INT, EXT_PARAMS,
                    EXT_TAB, extjoin, extjoin_not_none, GB,
                    ISLAND_BASE_NA, ISLAND_LST_NA, load_coords,
                    make_default_filename, make_filelistpath,
                    make_prefix_fmt, MB, memoized_property,
                    OFFSET_START, OFFSET_END, OFFSET_STEP,
                    OptionBuilder_GMTK, POSTERIOR_PROG,
                    PREFIX_LIKELIHOOD, PREFIX_PARAMS,
                    PREFIX_VALIDATION_OUTPUT,
                    PREFIX_VALIDATION_SUM,
                    PREFIX_VALIDATION_OUTPUT_WINNER,
                    PREFIX_VALIDATION_SUM_WINNER,
                    SEG_TABLE_WIDTH,
                    SUBDIRNAME_LOG, SUBDIRNAME_PARAMS, SUBDIRNAME_INTERMEDIATE,
                    SUPERVISION_LABEL_OFFSET,
                    SUPERVISION_UNSUPERVISED,
                    SUPERVISION_SEMISUPERVISED, USE_MFSDG,
                    VALIDATE_PROG, VITERBI_PROG,
                    VIRTUAL_EVIDENCE_LIST_FILENAME,
                    VIRTUAL_EVIDENCE_LIST_FILENAME_PLACEHOLDER)
from .version import __version__

# set once per file run
UUID = uuid1().hex

# XXX: I should really get some sort of Enum for this, I think Peter
# Norvig has one
DISTRIBUTIONS = [DISTRIBUTION_NORM, DISTRIBUTION_GAMMA,
                 DISTRIBUTION_ASINH_NORMAL]
DISTRIBUTION_DEFAULT = DISTRIBUTION_ASINH_NORMAL

NUM_GAUSSIAN_MIX_COMPONENTS_DEFAULT = 1

MIN_NUM_SEGS = 2
NUM_SEGS = MIN_NUM_SEGS
NUM_SUBSEGS = 1
OUTPUT_LABEL = "seg"
RULER_SCALE = 10
MAX_EM_ITERS = 100
CARD_SUPERVISIONLABEL_NONE = -1
VIRTUAL_EVIDENCE_NONE = -1
MINIBATCH_DEFAULT = -1
VAR_FLOOR_GMM_DEFAULT = 0.00001

ISLAND = True

# XXX: temporary code to allow easy switching
if ISLAND:
    ISLAND_BASE = 3
    ISLAND_LST = 100000
    HASH_LOAD_FACTOR = 0.98
else:
    ISLAND_BASE = ISLAND_BASE_NA
    ISLAND_LST = ISLAND_LST_NA
    HASH_LOAD_FACTOR = None

COMPONENT_CACHE = not ISLAND
DETERMINISTIC_CHILDREN_STORE = not ISLAND

assert (ISLAND or
        (ISLAND_LST == ISLAND_LST_NA and ISLAND_BASE == ISLAND_BASE_NA))

LINEAR_MEM_USAGE_MULTIPLIER = 1
MEM_USAGE_MULTIPLIER = 2

JOIN_TIMEOUT = None
if PY2:
    JOIN_TIMEOUT = finfo(float).max

SWAP_ENDIAN = False

# option defaults
VERBOSITY = 0
PRIOR_STRENGTH = 0

FINFO_FLOAT32 = finfo(float32)
MACHEP_FLOAT32 = FINFO_FLOAT32.machep
TINY_FLOAT32 = FINFO_FLOAT32.tiny

SIZEOF_FLOAT32 = float32().nbytes
SIZEOF_DTYPE_OBS_INT = DTYPE_OBS_INT().nbytes

# sizeof tmp space used per frame
SIZEOF_FRAME_TMP = (SIZEOF_FLOAT32 + SIZEOF_DTYPE_OBS_INT)

FUDGE_EP = -17  # ldexp(1, -17) = ~1e-6
assert FUDGE_EP > MACHEP_FLOAT32

FUDGE_TINY = -ldexp(TINY_FLOAT32, 6)

LOG_LIKELIHOOD_DIFF_FRAC = 1e-5

NUM_SEQ_COLS = 2   # dinucleotide, presence_dinucleotide

NUM_SUPERVISION_COLS = 2  # supervision_data, presence_supervision_data

NUM_VIRTUAL_EVIDENCE_COLS = 1  # presence virtual evidence data

MAX_SPLIT_SEQUENCE_LENGTH = 2000000  # 2 million
MAX_FRAMES = MAX_SPLIT_SEQUENCE_LENGTH
MEM_USAGE_BUNDLE = 100 * MB  # XXX: should start using this again
MEM_USAGE_PROGRESSION = "2,3,4,6,8,10,12,14,15"

TMP_USAGE_BASE = 10 * MB  # just a guess

# train_window object has structure (window number, number of bases)
TRAIN_WINDOWS_WINDOW_NUM_INDEX = 0
TRAIN_WINDOWS_BASES_INDEX = 1
MAX_GMTK_WINDOW_COUNT = 10000

POSTERIOR_CLIQUE_INDICES = dict(p=1, c=1, e=1)

# defaults
NUM_INSTANCES = 1

CPP_DIRECTIVE_FMT = "-D%s=%s"

GMTK_INDEX_PLACEHOLDER = "@D"
NAME_BUNDLE_PLACEHOLDER = "bundle"

# programs
ENV_CMD = "/usr/bin/env"

# XXX: need to differentiate this (prog) from prog.prog == progname throughout
TRIANGULATE_PROG = OptionBuilder_GMTK("gmtkTriangulate")
EM_TRAIN_PROG = OptionBuilder_GMTK("gmtkEMtrain")

# Tasks
# 'verb' refers to the action being run, and 'kind' refers
# to a noun describing the task
ANNOTATE_TASK_KIND = "viterbi"
POSTERIOR_TASK_KIND = "posterior"
TRAIN_TASK_KIND = "train"
VALIDATE_TASK_VERB = "run"
VALIDATE_TASK_KIND = "validate"
SAVE_WINDOW_TASK_VERB = "save"
SAVE_WINDOW_TASK_KIND = "gmtk-observation-files"
BUNDLE_TRAIN_TASK_KIND = "bundle-train"

TMP_OBS_PROGS = frozenset([VITERBI_PROG, POSTERIOR_PROG])

# supported segway tasks
TASK_LIST = ["train", "identify", "posterior"]

# extensions and suffixes
EXT_BEDGRAPH = "bedGraph"
EXT_BIN = "bin"
EXT_LIKELIHOOD = "ll"
EXT_LOG = "log"
EXT_OUT = "out"
EXT_POSTERIOR = "posterior"
EXT_SH = "sh"
EXT_TXT = "txt"
EXT_TRIFILE = "trifile"

PREFIX_ACC = "acc"
PREFIX_CMDLINE_SHORT = "run"
PREFIX_CMDLINE_LONG = "details"
PREFIX_CMDLINE_TOP = "segway"
PREFIX_TRAIN = "train"
PREFIX_TRAIN_RESULTS = "train_results"
PREFIX_POSTERIOR = "posterior%s"
PREFIX_IDENTIFY = "identify"

PREFIX_VITERBI = "viterbi"
PREFIX_WINDOW = "window"
PREFIX_JT_INFO = "jt_info"

# "job.{instance_name}.tab"
PREFIX_JOB_LOG = "jobs.{}"

PREFIX_JOB_NAME_TRAIN = "emt"
PREFIX_JOB_NAME_VITERBI = "vit"
PREFIX_JOB_NAME_POSTERIOR = "jt"
PREFIX_JOB_NAME_VALIDATE = "validate"
PREFIX_JOB_NAMES = dict(identify=PREFIX_JOB_NAME_VITERBI,
                        posterior=PREFIX_JOB_NAME_POSTERIOR)

SUFFIX_OUT = extsep + EXT_OUT
SUFFIX_TRIFILE = extsep + EXT_TRIFILE

# "segway.bed.gz"
BED_FILEBASENAME = extjoin(__package__, EXT_BED, EXT_GZ)

# "segway.%d.bed.gz"
BED_FILEBASEFMT = extjoin(__package__, "%d", EXT_BED, EXT_GZ)

# "posterior%s.bed.gz"
BEDGRAPH_FILEBASENAME = extjoin(PREFIX_POSTERIOR, EXT_BEDGRAPH, EXT_GZ)

# "posterior%s.%%d.bed.gz"
BEDGRAPH_FILEBASEFMT = extjoin(PREFIX_POSTERIOR, "%%d", EXT_BEDGRAPH, EXT_GZ)
FLOAT_TABFILEBASENAME = extjoin("observations", EXT_TAB)
TRAIN_FILEBASENAME = extjoin(PREFIX_TRAIN, EXT_TAB)
TRAIN_RESULTS_TMPL = extjoin(PREFIX_TRAIN_RESULTS, EXT_TAB, "tmpl")
IDENTIFY_FILEBASENAME = extjoin(PREFIX_IDENTIFY, EXT_TAB)

SUBDIRNAME_ACC = "accumulators"
SUBDIRNAME_AUX = "auxiliary"
SUBDIRNAME_JOB_SCRIPT = "cmdline"
SUBDIRNAME_LIKELIHOOD = "likelihood"
SUBDIRNAME_OBS = "observations"
SUBDIRNAME_VALIDATION = "validation"
SUBDIRNAME_POSTERIOR = "posterior"
SUBDIRNAME_VITERBI = "viterbi"

SUBDIRNAMES_EITHER = [SUBDIRNAME_AUX]
SUBDIRNAMES_TRAIN = [SUBDIRNAME_ACC, SUBDIRNAME_LIKELIHOOD,
                     SUBDIRNAME_PARAMS, SUBDIRNAME_INTERMEDIATE]

# job script file permissions: owner has read/write/execute
# permissions, group/others have read/execute permissions
JOB_SCRIPT_FILE_OPEN_FLAGS = O_WRONLY | O_CREAT | O_SYNC | O_TRUNC
JOB_SCRIPT_FILE_PERMISSIONS = stat.S_IRWXU | stat.S_IRGRP | stat.S_IXGRP \
                              | stat.S_IROTH | stat.S_IXOTH


JOB_LOG_FIELDNAMES = ["jobid", "jobname", "prog", "num_segs",
                      "num_frames", "maxvmem", "cpu", "exit_status"]
# XXX: should add num_subsegs as well, but it's complicated to pass
# that data into RestartableJobDict.wait()

TRAIN_FIELDNAMES = ["name", "value"]

TRAIN_OPTION_TYPES = \
    dict(input_master_filename=str, structure_filename=str,
         params_filename=str, dont_train_filename=str, seg_table_filename=str,
         include_coords_filename=str, distribution=str, len_seg_strength=float,
         num_instances=int, segtransition_weight_scale=float, ruler_scale=int,
         resolution=int, num_segs=int, num_subsegs=int, output_label=str,
         track_specs=[str], reverse_worlds=[int], num_mix_components=int,
         supervision_filename=str, virtual_evidence_filename=str, 
         minibatch_fraction=float, validation_fraction=float, max_frames=int,
         validation_coords_filename=str, var_floor=float)


TRAIN_RESULT_TYPES = dict(log_likelihood=float, num_segs=int,
                          validation_likelihood=float,
                          input_master_filename=str, params_filename=str,
                          log_likelihood_filename=str,
                          validation_output_filename=str,
                          validation_sum_filename=str)

IDENTIFY_OPTION_TYPES = \
    	dict(include_coords_filename=str, exclude_coords_filename=str,
             seg_table_filename=str, output_label=str, virtual_evidence_filename=str)

SUB_TASK_DELIMITER = "-"

# templates and formats
RES_OUTPUT_MASTER = "output.master"
RES_DONT_TRAIN = "dont_train.list"
RES_SEG_TABLE = "seg_table.tab"

COMMENT_POSTERIOR_TRIANGULATION = \
    "%% triangulation modified for posterior decoding by %s" % __package__

RESOLUTION = 1

SEGTRANSITION_WEIGHT_SCALE = 1.0
VIRTUAL_EVIDENCE_WEIGHT = 1.0

DIRPATH_WORK_DIR_HELP = Path("WORKDIR")
DIRPATH_AUX = DIRPATH_WORK_DIR_HELP / SUBDIRNAME_AUX
DIRPATH_PARAMS = DIRPATH_WORK_DIR_HELP / SUBDIRNAME_PARAMS

# 62 so that it's not in sync with the 10 second job wait sleep time
THREAD_START_SLEEP_TIME = 62  # XXX: this should become an option

# -gpr option for GMTK when reversing
REVERSE_GPR = "^0:-1:0"

OFFSET_FILENAMES = 3  # where the filenames begin in Results
OFFSET_VALIDATION_FILENAMES = 6  # where the validation filenames begin

GMTKJT_OUTPUT_PATTERN = \
    "Segment (\d+), after Prob E: log\(prob\(evidence\)\) = (\d+\.\d{1,9})?"
GMTKJT_PATTERN_WINDOW_MATCH_INDEX = 1
GMTKJT_PATTERN_LIKELIHOOD_MATCH_INDEX = 2

PROGS = dict(identify=VITERBI_PROG, posterior=POSTERIOR_PROG)


# functions
def quote_trackname(text):
    # legal characters are ident in GMTK_FileTokenizer.ll:
    # {alpha})({alpha}|{dig}|\_|\-)* (alpha is [A-za-z], dig is [0-9])
    res = text.replace("_", "_5F")
    res = res.replace(".", "_2E")

    # quote eliminates everything that doesn't match except for "_.-",
    # replaces with % escapes
    res = quote(res, safe="")  # safe="" => quote "/" too
    res = res.replace("%", "_")

    # add stub to deal with non-alphabetic first characters
    if res[0] not in ascii_letters:
        # __ should never appear in strings quoted as before
        res = "x__" + res

    return res


class NoAdvance(str):
    """
    cause rewrite_strip_comments() to not consume an extra line
    """


class NewLine(NoAdvance):
    """
    add a line rather than replacing existing
    """
    # doesn't actually have any code. used solely for class identification


def rewrite_strip_comments(infile, outfile):
    """
    strips comments, and trailing whitespace from lines
    """
    for line in infile:
        inline = line.rstrip()

        if not inline or inline.startswith("%"):
            outline = inline
        else:
            outline = (yield inline)

            if isinstance(outline, NewLine):
                print(inline, file=outfile)
            elif outline is None:
                outline = inline

        print(outline, file=outfile)

        while isinstance(outline, NoAdvance):
            outline = (yield)

            if outline is not None:
                print(outline, file=outfile)


def consume_until(iterable, text):
    for line in iterable:
        if line.startswith(text):
            break


def slice2range(s):
    if isinstance(s, int):
        return [s]

    start = s.start
    stop = s.stop
    step = s.step

    # need to know the length of the sequence to work with stop == None
    assert stop is not None

    if start is None:
        start = 0

    if step is None:
        step = 1

    return range(start, stop, step)


def file_or_string_to_string_list(file_or_string):
    """Returns a list that will either contain each line from a file object or
    the single string given."""

    # Try to read all the lines from a file object
    try:
        return [line.rstrip() for line in file_or_string.readlines()]
    # If the object isn't a file, return its own type (presumed string)
    except AttributeError:
        return [file_or_string]


def is_training_progressing(last_ll, curr_ll,
                            min_ll_diff_frac=LOG_LIKELIHOOD_DIFF_FRAC):
    # using x !< y instead of x >= y to give the right default answer
    # in the case of NaNs
    return not abs((curr_ll - last_ll) / last_ll) < min_ll_diff_frac


def set_cwd_job_tmpl(job_tmpl):
    job_tmpl.workingDirectory = Path.getcwd()


def rewrite_cliques(rewriter, frame, output_label):
    """
    returns the index of the added clique
    """
    # method
    next(rewriter)

    # number of cliques
    orig_num_cliques = int(next(rewriter))
    rewriter.send(NoAdvance(orig_num_cliques + 1))

    # original cliques
    for clique_index in range(orig_num_cliques):
        next(rewriter)

    # new clique
    if output_label != "seg":
        rewriter.send(NewLine("%d 2 seg %d subseg %d" %
                              (orig_num_cliques, frame, frame)))
    else:
        rewriter.send(NewLine("%d 1 seg %d" % (orig_num_cliques, frame)))

    # XXX: add subseg as a clique to report it in posterior

    return orig_num_cliques


def make_mem_req(mem_usage):
    # double usage at this point
    mem_usage_gibibytes = ceil(mem_usage / GB)

    return "%dG" % mem_usage_gibibytes


class Mixin_Lockable(AddableMixin):  # noqa
    def __init__(self, *args, **kwargs):
        self.lock = Lock()
        return AddableMixin.__init__(self, *args, **kwargs)


LockableDefaultDict = Mixin_Lockable + defaultdict


class TrainInstanceResults():
    """
    Each TrainInstanceResults instance stores the filenames from the winning
    rounds of training for each segway train instance. Additionally contains
    their log likelihood and validation likelihoods.
    """
    def get_filenames(self, validation=False):
        """
        Returns a dictionary, where the keys represent runner attributes
        containing the dst filenames and the values are the source filenames
        stored in the class. Validation represents whether the validation
        files exist and need to be copied as well.
        """
        res = {"input_master_filename": self.input_master_filename,
               "params_filename": self.params_filename,
               "log_likelihood_filename": self.log_likelihood_filename}
        if validation:
            res.update({"validation_output_filenames":
                             self.validation_output_filename,
                        "validation_sum_filename":
                             self.validation_sum_filename})
        return res

    def load_results(self, filename):
        with open(filename) as resultfile:
            reader = DictReader(resultfile)
            for line in reader:
                name = line["name"]
                value = line["value"]

                item_type = TRAIN_RESULT_TYPES[name]
                setattr(self, name, item_type(value))

    def __init__(self, **kwargs):
        for name, value in kwargs.items():
            setattr(self, name, value)


class TrainThread(Thread):
    def __init__(self, runner, session, instance_index, num_segs):
        # keeps it from rewriting variables that will be used
        # later or in a different thread
        self.runner = copy(runner)

        self.session = session
        self.num_segs = num_segs
        self.instance_index = instance_index
        self.runner.input_master_filename = make_default_filename(
            InputMasterSaver.resource_name, runner.params_dirpath,
            instance_index)

        Thread.__init__(self)

    def run(self):
        self.runner.session = self.session
        self.runner.num_segs = self.num_segs
        self.runner.instance_index = self.instance_index

        # If this thread is running on a cluster management system
        if not is_running_locally():
            # Sleep this thread to not overload cluster management system if
            # not the first training instance
            sleep(THREAD_START_SLEEP_TIME*self.instance_index)

        with self.runner.open_job_log_file() as self.runner.job_log_file:
            self.result = self.runner.run_train_instance()


def maybe_quote_arg(text):
    """return quoted argument, adding backslash quotes

    XXX: would be nice if this were smarter about what needs to be
    quoted, only doing this when special characters or whitespace are
    within the arg

    XXX: Enclosing characters in double quotes (`"') preserves the
    literal value of all characters within the quotes, with the
    exception of `$', ``', `\', and, when history expansion is
    enabled, `!'. The characters `$' and ``' retain their special
    meaning within double quotes (*note Shell Expansions::). The
    backslash retains its special meaning only when followed by one of
    the following characters: `$', ``', `"', `\', or `newline'. Within
    double quotes, backslashes that are followed by one of these
    characters are removed. Backslashes preceding characters without a
    special meaning are left unmodified. A double quote may be quoted
    within double quotes by preceding it with a backslash. If enabled,
    history expansion will be performed unless an `!' appearing in
    double quotes is escaped using a backslash. The backslash
    preceding the `!' is not removed.

    """
    return '"%s"' % text.replace('"', r'\"')


def cmdline2text(cmdline=sys.argv):
    return " ".join(maybe_quote_arg(arg) for arg in cmdline)


def _log_cmdline(logfile, cmdline):
    quoted_cmdline_list = []
    for cmdarg in cmdline:
        # pipes.quote() will only quote arguments that need
        # quotes to be run on shell commandline
        # NOTE: move to shlex.quote() when moving to python 3.3
        quoted_cmdline_list.append(pipes.quote(str(cmdarg)))
    quoted_cmdline = ' '.join(quoted_cmdline_list)
    print(quoted_cmdline, file=logfile)


def check_overlapping_supervision_labels(start, end, chrom, coords):
    for coord_start, coord_end in coords[chrom]:
        if not (coord_start >= end or coord_end <= start):
            raise ValueError("supervision label %s(%s, %s) overlaps"
                             "supervision label %s(%s, %s)" %
                             (chrom, coord_start, coord_end,
                              chrom, start, end))


def remove_bash_functions(environment):
    """Removes all bash functions (patched after 'shellshock') from an dictionary
    environment"""
    # Explicitly not using a dictionary comprehension to support Python
    # 2.6 (or earlier)
    # All bash functions in an exported environment after the shellshock
    # patch start with "BASH_FUNC"
    return dict(((key, value)
                for key, value in viewitems(environment)
                if not key.startswith("BASH_FUNC")))


class Track(object):
    def __init__(self, name_unquoted, is_data=True):
        self.name_unquoted = name_unquoted
        self.is_data = is_data
        self.group = None
        self.index = None
        self.genomedata_name = None

    @memoized_property
    def name(self):
        return quote_trackname(self.name_unquoted)


TRACK_DINUCLEOTIDE = Track("dinucleotide", is_data=False)
TRACK_SUPERVISIONLABEL = Track("supervisionLabel", is_data=False)
TRACK_VIRTUAL_EVIDENCE = Track("virtualEvidence", is_data=False)

EXCLUDE_TRACKNAME_LIST = [
    TRACK_DINUCLEOTIDE.name_unquoted,
    TRACK_SUPERVISIONLABEL.name_unquoted,
    TRACK_VIRTUAL_EVIDENCE.name_unquoted 
]


class TrackGroup(list):
    def _set_group(self, item):
        assert item.group is None
        item.group = self
        return item

    def __init__(self, items=[]):
        return list.__init__(self, [self._set_group(item) for item in items])

    def __setitem__(self, index, item):
        if isinstance(index, slice):
            raise NotImplementedError

        return list.__setitem__(self, index, self._set_group(item))

    def append(self, item):
        return list.append(self, self._set_group(item))

    def extend(self, items):
        return list.extend(self, [self._set_group(item) for item in items])

    def insert(self, index, item):
        return list.insert(self, index, self._set_group(item))


re_num_cliques = re.compile(r"^Number of cliques = (\d+)$")
re_clique_info = re.compile(r"^Clique information: .*, (\d+) unsigned words ")


class Runner(object):
    """
    Purpose:

    1. hold configuration--interface between UI and other code
    2. create necessary files (through Saver objects)
       TODO: move all saving to Saver objects
    3. execute GMTK
    4. monitor GMTK output
    5. convert output to bioinformatics formats
       TODO: move this to some other kind of object
    """
    def __init__(self, **kwargs):
        """
        usually not called directly, instead Runner.fromoptions() is called
        (which calls Runner.__init__())
        """
        self.uuid = UUID

        # filenames
        self.bigbed_filename = None
        self.gmtk_include_filename = None
        self.input_master_filename = None
        self.structure_filename = None
        self.triangulation_filename = None
        self.job_log_filename = None
        self.seg_table_filename = None
        self.supervision_filename = None
        self.virtual_evidence_filename = None

        self.params_filename = None  # actual params filename for this instance
        self.params_filenames = []  # list of possible params filenames
        self.recover_dirname = None
        self.work_dirname = None
        self.log_likelihood_filename = None
        self.log_likelihood_tab_filename = None

        self.validation_output_filename = None
        self.validation_output_winner_filename = None
        self.validation_output_tab_filename = None

        self.validation_sum_filename = None
        self.validation_sum_winner_filename = None
        self.validation_sum_tab_filename = None

        self.obs_dirname = None
        self.validation_obs_dirname = None

        self.include_coords_filename = None
        self.exclude_coords_filename = None
        self.validation_coords_filename = None

        self.minibatch_fraction = MINIBATCH_DEFAULT
        self.validation_fraction = None

        self.posterior_clique_indices = POSTERIOR_CLIQUE_INDICES.copy()

        self.triangulation_filename_is_new = None

        self.supervision_coords = None
        self.supervision_labels = None

        self.virtual_evidence_coords = None
        self.virtual_evidence_priors = None

        self.card_supervision_label = -1

        # tracks: list: all the tracks used
        self.tracks = []

        # track_groups: list of lists: each one is a grouping of
        # tracks that are similar to each other. Only one track from
        # each track group is used at a time during inference. A set
        # of tracks across groups being used at once is a "world."
        self.track_groups = []

        # default is 0
        self.global_mem_usage = LockableDefaultDict(int)

        # data
        # a "window" is what GMTK calls a segment
        self.windows = None
        self.validation_windows = None
        self.mins = None
        self.track_specs = []

        # variables
        self.num_segs = NUM_SEGS
        self.num_subsegs = NUM_SUBSEGS
        self.output_label = OUTPUT_LABEL
        self.num_instances = NUM_INSTANCES
        self.len_seg_strength = PRIOR_STRENGTH
        self.distribution = DISTRIBUTION_DEFAULT
        self.max_em_iters = MAX_EM_ITERS
        self.max_split_sequence_length = MAX_SPLIT_SEQUENCE_LENGTH
        self.max_frames = MAX_FRAMES
        self.segtransition_weight_scale = SEGTRANSITION_WEIGHT_SCALE
        self.track_weight = None
        self.virtual_evidence_weight = VIRTUAL_EVIDENCE_WEIGHT
        self.ruler_scale = RULER_SCALE
        self.resolution = RESOLUTION
        self.reverse_worlds = []  # XXXopt: this should be a set
        self.supervision_label_range_size = 0
        self.num_mix_components = NUM_GAUSSIAN_MIX_COMPONENTS_DEFAULT
        self.var_floor = None

        # flags
        self.clobber = False
        self.recover_round = False
        self.validate = False
        self.dry_run = False
        self.verbosity = VERBOSITY

        self.__dict__.update(kwargs)

    class SubTaskSpecification(object):
        """
        SubTaskSpecification instance stores the segway task/subtask
        specification for the current session.
        """
        def __init__(self, selected, subtask=None):
            # Subtask contains the name of the subtask chosen
            # this time (init, run or finish)
            if subtask:
                # set all subtasks to False initially
                self.init = False
                self.run = False
                self.finish = False
                # Overwrite the selected subtask back to true
                setattr(self, subtask[0], True)
            else:
                # If no subtask is specified, all subtasks are set to match
                # the selected boolean variable
                self.init = selected
                self.run = selected
                self.finish = selected

        def __bool__(self):
            return any([self.init, self.run, self.finish])

        # XXX: This line was added for python 2-3 compatibility
        # May be removed when python 2 support is dropped
        __nonzero__ = __bool__


    def set_tasks(self, text):
        """
        Sets the tasks for Segway to run, as well as determining
        if any specific steps were specified. Else runs all steps
        for task.
        """
        selected_tasks = text.split("+")

        for task in selected_tasks:
            task = task.split(SUB_TASK_DELIMITER)
            task_name = task[0]
            if task_name == "annotate":
                task_name = "identify"
            subtask = task[1:]
            # Check if multiple subtasks are present,
            # meaning run-round was chosen
            if (len(subtask) == 2 and
               (subtask[0] == "run" and subtask[1] == "round")):
                self.recover_dirname = self.work_dirname
                self.recover_round = True
            elif len(subtask) >= 2:
                # Otherwise error if more than one subtask was specified
                raise ValueError("More than one subtask was specified at once")
            setattr(self, task_name, self.SubTaskSpecification(True, subtask))

        for task in TASK_LIST:
            if not hasattr(self, task):
                setattr(self, task, self.SubTaskSpecification(False))

    def set_option(self, name, value):
        # want to actually set the Runner option when optparse option
        # is numeric zero (int or float), but not if it is an empty
        # list, empty str, None, False, etc.
        if value or value == 0:
            setattr(self, name, value)

    options_to_attrs = {"recover": "recover_dirname",
                        "observations": "obs_dirname",
                        "bed": "bed_filename",
                        "semisupervised": "supervision_filename",
                        "bigBed": "bigbed_filename",
                        "include_coords": "include_coords_filename",
                        "exclude_coords": "exclude_coords_filename",
                        "minibatch_fraction": "minibatch_fraction",
                        "validation_fraction": "validation_fraction",
                        "validation_coords": "validation_coords_filename",
                        "num_instances": "num_instances",
                        "verbosity": "verbosity",
                        "split_sequences": "max_split_sequence_length",
                        "clobber": "clobber",
                        "dry_run": "dry_run",
                        "input_master": "input_master_filename",
                        "structure": "structure_filename",
                        "dont_train": "dont_train_filename",
                        "seg_table": "seg_table_filename",
                        "distribution": "distribution",
                        "prior_strength": "len_seg_strength",
                        "segtransition_weight_scale":
                            "segtransition_weight_scale",
                        "ruler_scale": "ruler_scale",
                        "resolution": "resolution",
                        "var_floor": "var_floor",
                        "mixture_components": "num_mix_components",
                        "num_labels": "num_segs",
                        "num_sublabels": "num_subsegs",
                        "output_label": "output_label",
                        "max_train_rounds": "max_em_iters",
                        "reverse_world": "reverse_worlds",
                        "track": "track_specs",
                        "trainable_params": "params_filenames",
                        "virtual_evidence": "virtual_evidence_filename",
                        "virtual_evidence_weight": "virtual_evidence_weight",
                        "track_weight": "track_weight"}

    @classmethod
    def fromargs(cls, task_spec, archives, traindir, annotatedir):
        """Parses the arguments (not options) that were given to segway"""
        res = cls()

        if annotatedir:
            res.work_dirname = annotatedir
        else:
            res.work_dirname = traindir

        res.genomedata_names = archives
        res.set_tasks(task_spec)

        try:
            res.load_train_options(traindir)
        except IOError as err:
            # train.tab use is optional
            if err.errno != ENOENT:
                raise

        return res

    def from_environment(self):
        # If there is a seed from the environment
        try:
            # Get the seed
            self.random_seed = int(environ["SEGWAY_RAND_SEED"])
        # Otherwise set no seed
        except KeyError:
            self.random_seed = None

        # Create a random number generator for this runner
        self.random_state = RandomState(self.random_seed)

    def add_track_group(self, tracknames):
        tracks = self.tracks
        track_group = TrackGroup()
        tracknames_unquoted = set(track.name_unquoted for track in tracks)

        # non-allowed special trackname
        if "supervisionLabel" in tracknames:
            raise ValueError("'supervisionLabel' trackname is internally "
                             "reserved and not allowed in supplied "
                             "tracknames")

        for trackname in tracknames:
            if trackname in tracknames_unquoted:
                raise ValueError("can't tie one track in multiple groups")

            track = Track(trackname)
            tracks.append(track)
            track_group.append(track)
            tracknames_unquoted.add(trackname)

        self.track_groups.append(track_group)

    @classmethod
    def fromoptions(cls, task_spec, archives, traindir, annotatedir, options):
        """This is the usual way a Runner is created.

        Calls Runner.fromargs() first.
        """

        res = cls.fromargs(task_spec, archives, traindir, annotatedir)
        res.from_environment()

        # Convert the options namespace into a dictionary
        options_dict = vars(options)

        # Add all options from this task into the Runner object
        for option in options_dict.keys():
            # multiple lists to one
            if option == "cluster_opt":
                res.user_native_spec = sum([opt.split(" ")
                                            for opt in options.cluster_opt], [])
                # No further processing required on this option, continue

            elif option == "mem_usage":
                mem_usage_list = list(map(float, options.mem_usage.split(",")))
                # XXX: should do a ceil first?
                # use int64 in case run.py is run on a 32-bit machine to
                # control 64-bit compute nodes
                res.mem_usage_progression = \
                    (array(mem_usage_list) * GB).astype(int64)
                # No further processing required on this option, continue

            # If the observations directory has been specified
            elif (option == "observations"
                  and options_dict[option]):
                # Stop segway and show a "not implemented error"
                # with description
                raise NotImplementedError(
                    "'--observations' option not used: "
                    "Segway only creates observations in a temporary directory"
                )

            # All other options need to be processed and saved to Runner
            # The task_spec and args positional arguents handled in
            # fromargs above
            elif not (option == "archives" or option == "task_spec" or
                      option == "traindir" or option == "annotatedir"):
                # Preprocess options
                # Convert any track files into a list of tracks
                if (option == "track"
                    and options_dict[option]):
                    track_specs = []
                    tracks = options_dict[option]
                    for file_or_string in tracks:
                        track_specs.extend(
                            file_or_string_to_string_list(file_or_string))

                    options_dict[option] = track_specs

                # Convert labels string into potential slice or an int
                # If num labels was specified
                if (option == "num_labels"
                    and options_dict[option]):
                    options.num_labels = str2slice_or_int(options_dict[option])

                # bulk copy options that need no further processing
                dst = cls.options_to_attrs[option]

                res.set_option(dst, options_dict[option])

        # If the resolution is set to a non-default value
        # And the ruler has not been set from the options
        if (res.resolution != RESOLUTION and
           ("ruler_scale" in options_dict and
            not options_dict["ruler_scale"])):
            # Set the ruler scale to 10x the non-default value
            res.ruler_scale = res.resolution * 10
        # Else if the ruler is not divisible by the resolution
        elif res.ruler_scale % res.resolution != 0:
            # Report the value error
            raise ValueError("The ruler (%d) is not divisible by the"
                             " resolution (%d)" %
                             (res.ruler_scale, res.resolution))

        res.max_frames = ceildiv(res.max_split_sequence_length, res.resolution)

        # track option processing
        for track_spec in res.track_specs:
            # local to each value of track_spec
            res.add_track_group(track_spec.split(","))

        # Check if the dinucleotide option has been specified
        if any(track.name == "dinucleotide" for track in res.tracks):
            # Stop segway and show a "not implemented error" with description
            raise NotImplementedError(
                "'dinucleotide' track option not supported"
            )

        if res.num_worlds > 1:
            res.check_world_fmt("bed_filename")
            res.check_world_fmt("bedgraph_filename")
            res.check_world_fmt("bigbed_filename")

        if (res.identify and
            res.verbosity > 0):
            warn("Running Segway in identify mode with non-zero verbosity"
                 " is currently not supported and may result in errors.")

        if (res.var_floor and
            res.var_floor < 0):
            raise ValueError("The variance floor cannot be less than 0")

        if (res.validation_fraction and
            res.validation_coords_filename):
            raise ValueError("Cannot specify validation sets using both"
                " fraction and explicit coordinates")

        if (res.validation_fraction and
            res.validation_fraction < 0):
            raise ValueError("The validation fraction cannot be less than 0")

        if (res.validation_fraction or
            res.validation_coords_filename):
            res.validate = True

        if (res.validation_fraction and
            (res.validation_fraction +
            res.minibatch_fraction > 1.0)):
            raise ValueError("The sum of the validation and "
                "minibatch fractions cannot be greater than 1")

        return res

    @memoized_property
    def triangulation_dirpath(self):
        res = self.work_dirpath / "triangulation"
        # Check to make sure this wasn't created by an ealier subtask
        if not Path(res).exists():
            self.make_dir(res)

        return res

    @memoized_property
    def jt_info_filename(self):
        return self.make_filename(PREFIX_JT_INFO, EXT_TXT,
                                  subdirname=SUBDIRNAME_LOG)

    @memoized_property
    def posterior_jt_info_filename(self):
        return self.make_filename(PREFIX_JT_INFO, "posterior", EXT_TXT,
                                  subdirname=SUBDIRNAME_LOG)

    @memoized_property
    def work_dirpath(self):
        return Path(self.work_dirname)

    @memoized_property
    def recover_dirpath(self):
        recover_dirname = self.recover_dirname
        if recover_dirname:
            return Path(recover_dirname)

        # recover_dirname is None or ""
        return None

    @memoized_property
    def include_coords(self):
        return load_coords(self.include_coords_filename)

    @memoized_property
    def exclude_coords(self):
        return load_coords(self.exclude_coords_filename)

    @memoized_property
    def validation_coords(self):
        return load_coords(self.validation_coords_filename)

    @memoized_property
    def seg_table(self):
        filename = self.seg_table_filename

        if not filename:
            filename = data_filename("seg_table.tab")

        # always the last element of the range
        num_segs = slice2range(self.num_segs)[-1]

        res = zeros((num_segs, SEG_TABLE_WIDTH), dtype=int)

        ruler_scale = self.ruler_scale
        res[:, OFFSET_STEP] = ruler_scale

        with open(filename) as infile:
            reader = DictReader(infile)

            # Ensure that all ruler lengths are equal
            first_ruler_length = None

            # overwriting is allowed
            for row in reader:
                # XXX: factor out
                # get row_indexes
                label = row["label"]
                label_slice = str2slice_or_int(label)

                if isinstance(label_slice, slice) and label_slice.stop is None:
                    label_slice = slice(label_slice.start, num_segs,
                                        label_slice.step)

                row_indexes = slice2range(label_slice)

                # get slice
                len_slice = str2slice_or_int(row["len"])

                # When no step is specified, use the set ruler
                # NB: The default segment table does not have a step specified.
                segment_length_step = len_slice.step
                if segment_length_step is None:
                    segment_length_step = ruler_scale

                # When no minimum length is set, use the set ruler
                minimum_segment_length = len_slice.start
                if minimum_segment_length is None:
                    minimum_segment_length = ruler_scale

                # If this is the first row, get the first ruler length
                if first_ruler_length is None:
                    first_ruler_length = segment_length_step
                # Else if the first ruler length does not match this row's
                # length
                elif first_ruler_length is not segment_length_step:
                    # Raise a value error
                    raise ValueError("Segment table rulers are not equal."
                                     " Found ruler lengths %d and %d" %
                                     (first_ruler_length, segment_length_step))

                len_tuple = (minimum_segment_length, len_slice.stop,
                             segment_length_step)
                len_row = zeros((SEG_TABLE_WIDTH))

                for item_index, item in enumerate(len_tuple):
                    if item is not None:
                        len_row[item_index] = item

                res[row_indexes] = len_row

        return res

    @memoized_property
    def validation_obs_dirpath(self):
        res = self.work_dirpath / SUBDIRNAME_OBS / SUBDIRNAME_VALIDATION
        self.validation_obs_dirname = res
        try:
            self.make_dir(res)
        except OSError as err:
            if not (err.errno == EEXIST and res.isdir()):
                raise

        return res

    @memoized_property
    def obs_dirpath(self):
        obs_dirname = self.obs_dirname

        if obs_dirname:
            res = Path(obs_dirname)
        else:
            res = self.work_dirpath / SUBDIRNAME_OBS
            self.obs_dirname = res

        # XXX: Disable creating the observation directory until the observation
        # option is re-enabled.
        # XXX: The following 3 properties are technically unused as a result
        # try:
        #     self.make_dir(res)
        # except OSError, err:
        #     if not (err.errno == EEXIST and res.isdir()):
        #         raise

        return res

    @memoized_property
    def float_filelistpath(self):
        return self.make_obs_filelistpath(EXT_FLOAT)

    @memoized_property
    def int_filelistpath(self):
        return self.make_obs_filelistpath(EXT_INT)

    @memoized_property
    def validation_float_filelistpath(self):
        return self.make_validation_obs_filelistpath(EXT_FLOAT)

    @memoized_property
    def validation_int_filelistpath(self):
        return self.make_validation_obs_filelistpath(EXT_INT)

    @memoized_property
    def float_tabfilepath(self):
        return self.obs_dirpath / FLOAT_TABFILEBASENAME

    @memoized_property
    def gmtk_include_filename_relative(self):
        return self.gmtk_include_filename

        # XXX: disable until you figure out a good way of dealing with
        # includes from params/input.master as well

        # dirpath_trailing_slash = self.work_dirpath + "/"
        # include_filename_relative = \
        #     include_filename.partition(dirpath_trailing_slash)[2]
        # assert include_filename_relative

        # self.gmtk_include_filename_relative = include_filename_relative

    @memoized_property
    def _means_untransformed(self):
        return self.sums / self.num_datapoints

    @memoized_property
    def means(self):
        return self.transform(self._means_untransformed)

    @memoized_property
    def vars(self):
        # this is an unstable way of calculating the variance,
        # but it should be good enough
        # Numerical Recipes in C, Eqn 14.1.7
        # XXX: best would be to switch to the pairwise parallel method
        # (see Wikipedia)

        sums_squares_normalized = self.sums_squares / self.num_datapoints
        return self.transform(sums_squares_normalized -
                              square(self._means_untransformed))

    @memoized_property
    def dont_train_filename(self):
        return self.save_resource(RES_DONT_TRAIN, SUBDIRNAME_AUX)

    @memoized_property
    def output_master_filename(self):
        return self.save_resource(RES_OUTPUT_MASTER, SUBDIRNAME_PARAMS)

    def make_viterbi_filenames(self, dirpath):
        """
        make viterbi filenames for a particular dirpath
        """
        viterbi_dirpath = dirpath / SUBDIRNAME_VITERBI
        num_windows = self.num_windows

        viterbi_filename_fmt = (PREFIX_VITERBI + make_prefix_fmt(num_windows) +
                                EXT_BED)
        return [viterbi_dirpath / viterbi_filename_fmt % index
                for index in range(num_windows)]

    @memoized_property
    def viterbi_filenames(self):
        return self.make_viterbi_filenames(self.work_dirpath)

    @memoized_property
    def recover_viterbi_filenames(self):
        recover_dirpath = self.recover_dirpath
        if recover_dirpath:
            return self.make_viterbi_filenames(recover_dirpath)
        else:
            return None

    @memoized_property
    def posterior_filenames(self):
        return list(map(self.make_posterior_filename, range(self.num_windows)))

    @memoized_property
    def recover_posterior_filenames(self):
        raise NotImplementedError  # XXX

    @memoized_property
    def params_dirpath(self):
        return self.work_dirpath / SUBDIRNAME_PARAMS

    @memoized_property
    def intermediate_dirpath(self):
        return self.work_dirpath / SUBDIRNAME_INTERMEDIATE

    @memoized_property
    def recover_params_dirpath(self):
        recover_dirpath = self.recover_dirpath
        if recover_dirpath:
            return recover_dirpath / SUBDIRNAME_PARAMS

    @memoized_property
    def window_lens(self):
        return [len(window) for window in self.windows]

    @memoized_property
    def posterior_triangulation_filename(self):
        infilename = self.triangulation_filename

        # either strip ".trifile" off end, or just use the whole filename
        infilename_stem = (infilename.rpartition(SUFFIX_TRIFILE)[0] or
                           infilename)

        res = extjoin(infilename_stem, EXT_POSTERIOR, EXT_TRIFILE)

        clique_indices = self.posterior_clique_indices

        # XXX: this is a fairly hacky way of doing it and will not
        # work if the triangulation file changes from what GMTK
        # generates. probably need to key on tokens rather than lines
        with open(infilename) as infile:
            with open(res, "w") as outfile:
                print(COMMENT_POSTERIOR_TRIANGULATION, file=outfile)
                rewriter = rewrite_strip_comments(infile, outfile)

                consume_until(rewriter, "@@@!!!TRIFILE_END_OF_ID_STRING!!!@@@")
                consume_until(rewriter, "CE_PARTITION")

                components_indexed = enumerate(POSTERIOR_CLIQUE_INDICES)
                for component_index, component in components_indexed:
                    clique_index = rewrite_cliques(rewriter, component_index,
                                                   self.output_label)
                    clique_indices[component] = clique_index

                for line in rewriter:
                    pass

        return res

    def output_dirpath(self):
        return self.make_output_dirpath("o", self.instance_index)

    def error_dirpath(self):
        return self.make_output_dirpath("e", self.instance_index)

    def job_script_dirpath(self):
        return self.make_job_script_dirpath(self.instance_index)

    @contextmanager
    def open_job_log_file(self):
        """Create a job log file for a given instance."""
        # NB: Let exceptions raise on their own
        # Attempt to open the job log file
        job_log_filename = self.make_filename(PREFIX_JOB_LOG.format(
                                              self.instance_index),
                                              EXT_TAB,
                                              subdirname=SUBDIRNAME_LOG)

        with open(job_log_filename, "a") as job_log_file:
            # Print job log header if the file is new
            if job_log_file.tell() == 0:
                print(*JOB_LOG_FIELDNAMES, sep="\t", file=job_log_file)

            yield job_log_file

    @memoized_property
    def use_dinucleotide(self):
        return TRACK_DINUCLEOTIDE in self.tracks

    @memoized_property
    def num_int_cols(self):
        if not USE_MFSDG or self.resolution > 1:
            res = self.num_track_groups
        else:
            res = 0

        if self.use_dinucleotide:
            res += NUM_SEQ_COLS
        if self.supervision_type != SUPERVISION_UNSUPERVISED:
            res += NUM_SUPERVISION_COLS
        if self.virtual_evidence:
            res += NUM_VIRTUAL_EVIDENCE_COLS

        return res

    @memoized_property
    def bed_filename(self):
        if self.num_worlds == 1:
            basename = BED_FILEBASENAME
        else:
            basename = BED_FILEBASEFMT

        return self.work_dirpath / basename

    @memoized_property
    def bedgraph_filename(self):
        if self.num_worlds == 1:
            basename = BEDGRAPH_FILEBASENAME
        else:
            basename = BEDGRAPH_FILEBASEFMT

        return self.work_dirpath / basename

    @memoized_property
    def train_prog(self):
        return self.prog_factory(EM_TRAIN_PROG)

    @memoized_property
    def validate_prog(self):
        return self.prog_factory(VALIDATE_PROG)

    @memoized_property
    def seg_countdowns_initial(self):
        table = self.seg_table

        starts = table[:, OFFSET_START]
        ends = table[:, OFFSET_END]
        steps = table[:, OFFSET_STEP]

        # XXX: need to assert that ends are either 0 or are always
        # greater than starts

        # starts and ends must all be divisible by steps
        if ((starts % steps).any() or
           (ends % steps).any()):
            raise ValueError("A segment table start or end boundary is not"
                             " divisible by the ruler (%d)" % steps[0])

        # // = floor division
        seg_countdowns_start = starts // steps

        # need minus one to guarantee maximum
        seg_countdowns_end = (ends // steps) - 1

        seg_countdowns_both = vstack([seg_countdowns_start,
                                      seg_countdowns_end])

        return seg_countdowns_both.max(axis=0)

    @memoized_property
    def card_seg_countdown(self):
        return self.seg_countdowns_initial.max() + 1

    @memoized_property
    def num_track_groups(self):
        return len(self.track_groups)

    @memoized_property
    def num_windows(self):
        return len(self.windows)

    @memoized_property
    def num_bases(self):
        return sum(self.window_lens)

    @memoized_property
    def supervision_type(self):
        # Supervision is only used in training
        # If another task is selected, set to unsupervised
        if self.supervision_filename and self.train:
            return SUPERVISION_SEMISUPERVISED
        else:
            return SUPERVISION_UNSUPERVISED

    @memoized_property
    def virtual_evidence(self):
        if self.virtual_evidence_filename is not None:
            return True
        else:
            return False

    @memoized_property
    def world_track_indexes(self):
        """
        Track indexes for a particular world.
        """

        return [[track.index for track in world]
                for world in zip(*self.track_groups)]

    @memoized_property
    def world_genomedata_names(self):
        """
        Genomedata archive list for a world.
        Ordered based on track groups
        """

        return [[track.genomedata_name for track in world]
                for world in zip(*self.track_groups)]

    @memoized_property
    def num_worlds(self):
        # XXX: add support for some heads having only one trackname
        # that is repeated

        track_groups = self.track_groups
        if not track_groups:  # use all the data in the archive
            return 1

        res = len(track_groups[0])

        assert all(len(track_group) == res for track_group in track_groups)

        return res

    @memoized_property
    def instance_make_new_params(self):
        """
        should I make new parameters in each instance?
        """
        return self.num_instances > 1 or isinstance(self.num_segs, slice)

    @memoized_property
    def num_segs_range(self):
        return slice2range(self.num_segs)

    def check_world_fmt(self, attr):
        """ensure that all options that need a template have it
        """
        value = getattr(self, attr)
        if value is None:
            return

        try:
            value % 0
        except TypeError:
            raise TypeError("%s for use with multiple worlds must contain "
                            "one format string character such as %%s" % attr)

    def transform(self, num):
        if self.distribution == DISTRIBUTION_ASINH_NORMAL:
            return arcsinh(num)
        else:
            return num

    def make_cpp_options(self, input_params_filename=None,
                         output_params_filename=None):
        directives = {}

        if input_params_filename:
            directives["INPUT_PARAMS_FILENAME"] = input_params_filename

        if output_params_filename:
            directives["OUTPUT_PARAMS_FILENAME"] = output_params_filename

        # prevent supervised variable from being inherited from train task
        if self.identify or self.posterior:
            directives["CARD_SUPERVISIONLABEL"] = CARD_SUPERVISIONLABEL_NONE

        if self.virtual_evidence:
            directives[VIRTUAL_EVIDENCE_LIST_FILENAME] = \
                VIRTUAL_EVIDENCE_LIST_FILENAME_PLACEHOLDER
            directives["VIRTUAL_EVIDENCE"] = 1

        directives["CARD_SEG"] = self.num_segs
        directives["CARD_SUBSEG"] = self.num_subsegs
        directives["CARD_FRAMEINDEX"] = self.max_frames
        directives["SEGTRANSITION_WEIGHT_SCALE"] = \
            self.segtransition_weight_scale

        res = " ".join(CPP_DIRECTIVE_FMT % item
                       for item in viewitems(directives))

        if res:
            return res

        # default: return None

    def load_log_likelihood(self):
        with open(self.log_likelihood_filename) as infile:
            log_likelihood = infile.read().strip()

        with open(self.log_likelihood_tab_filename, "a") as logfile:
            print(log_likelihood, file=logfile)

        return float(log_likelihood)

    def load_validation_log_likelihood(self):
        """
        Parses gmtkJT output to obtain each window's log probability of
        evidence log(prob(E)).

        Raises error if it is found that the validation task was unsucccessful.

        Returns the validation window indices and corresponding likelihoods
        """
        with open(self.validation_output_filename) as infile:
            validation_output = infile.readlines()

        validation_window_indices = []
        validation_window_likelihoods = []

        for line in validation_output:
            # returns a regex group where first match is validation
            # window index, second match is validation window likelihood
            validation_match = re.search(GMTKJT_OUTPUT_PATTERN, line)
            if validation_match:
                validation_window_indices.append(int(
                    validation_match.group(GMTKJT_PATTERN_WINDOW_MATCH_INDEX)
                    ))
                validation_window_likelihoods.append(float(
                    validation_match.group(
                        GMTKJT_PATTERN_LIKELIHOOD_MATCH_INDEX)))
            else:
                if MSG_SUCCESS not in line:
                    raise RuntimeError("Validation not successful: " + line)

        return validation_window_indices, validation_window_likelihoods

    def get_full_validation_output(self, validation_window_indices,
                                   validation_window_likelihoods):
        """
        Takes as input the validation window indices and corresponding
        likelihoods and returns an array of tuples where each entry is the
        validation window index, size, and log likelihood.
        """
        full_validation_output = []
        for validation_window_index, validation_window_likelihood \
                in zip(validation_window_indices,
                       validation_window_likelihoods):
            validation_window = \
                self.validation_windows[validation_window_index]
            validation_window_size = len(validation_window)

            full_validation_output.append((
                validation_window_index,
                validation_window_size,
                validation_window_likelihood
                ))

        return full_validation_output

    def calculate_validation_log_likelihood(self, validation_window_likelihoods):
        """
        Takes as input an array of validation window likelihoods
        and sums to obtain the log of the intersection of the partial
        prob(E)'s (ie prob(E_1 and E_2 and ...))

        Returns the full validation set log(prob(E)).
        """
        return sum(validation_window_likelihoods)

    def make_filename(self, *exts, **kwargs):
        """
        makes a filename by joining together exts

        kwargs:
        dirname: top level directory (default self.work_dirname)
        subdirname: next level directory
        """
        filebasename = extjoin_not_none(*exts)

        # add subdirname if it exists
        return Path(kwargs.get("dirname", self.work_dirname)) \
            / kwargs.get("subdirname", "") \
            / filebasename

    def set_tracknames(self):
        """Set up track groups if not done already.

        Add index in Genomedata file for each data track.
        """

        tracks = self.tracks
        is_tracks_from_archive = False

        # Create a list of all tracks from all archives specified
        all_genomedata_tracks = []
        for genomedata_name in self.genomedata_names:
            with Genome(genomedata_name) as genome:
                all_genomedata_tracks.extend(genome.tracknames_continuous)

        # If tracks were specified on the command line or from file
        if tracks:
            # Check that all tracks specified appear only once across all
            # archives
            for trackname in (track.name_unquoted for track in tracks
                              if track.name_unquoted not in
                              EXCLUDE_TRACKNAME_LIST):
                track_count = all_genomedata_tracks.count(trackname)
                if track_count != 1:
                    raise ValueError(
                        "Track: {0} was found {1} times across all"
                        " archives".format(trackname, track_count)
                    )
        # Otherwise by default add all tracks from all archives
        else:
            # Add all tracks into individual track groups
            is_tracks_from_archive = True
            for trackname in all_genomedata_tracks:
                self.add_track_group([trackname])  # Adds to self.tracks

        # Raise an error if there are overlapping track names
        if self.is_tracknames_unique():
            error_msg = ""
            if is_tracks_from_archive:
                error_msg = "Duplicate tracknames found across genomedata"
                " archives"
            else:
                error_msg = "Arguments have duplicate tracknames"

            raise ValueError(error_msg)

        # For every data track in the track list
        for data_track in (track for track in tracks
                           if track.is_data):
            # For every genomedata archive
            for genomedata_name in self.genomedata_names:
                with Genome(genomedata_name) as genome:
                    # If the data track exists in this genome
                    if (data_track.name_unquoted in
                       genome.tracknames_continuous):
                        # Record the index of each data track specified found
                        # in this genome
                        data_track.index = genome.index_continuous(
                            data_track.name_unquoted
                        )
                        data_track.genomedata_name = genomedata_name
                        # Stop looking for this data track
                        break

        # If all tracks are not data
        if not any(track.is_data for track in tracks):
            # Set the float file list path to None
            self.float_filelistpath = None

    def get_last_params_filename(self, params_filename):
        if params_filename is not None and Path(params_filename).exists():
            return params_filename

        # otherwise, None is returned by default. if it doesn't exist,
        # then it's actually a new filename, but the only time this
        # will be used is when new is not set. And this will only
        # happen from the master thread.

    def make_params_filename(self, instance_index=None, dirname=None):
        if dirname is None:
            dirname = self.work_dirname

        return self.make_filename(PREFIX_PARAMS, instance_index, EXT_PARAMS,
                                  dirname=dirname,
                                  subdirname=SUBDIRNAME_PARAMS)

    def get_params_filename(self, instance_index=None, new=False):
        # this is an unexpected corner case for now
        assert not (instance_index is None and new)

        params_filenames = self.params_filenames
        num_params_filenames = len(params_filenames)

        if instance_index is None and num_params_filenames == 1:
            # special case if there is only one param filename set
            # otherwise generate "params.params" anew
            params_filename = params_filenames[0]
        elif (instance_index is not None and
              num_params_filenames > instance_index):
            params_filename = params_filenames[instance_index]
        else:
            params_filename = None

        last_params_filename = self.get_last_params_filename(params_filename)

        # make new filenames when new is set, or params_filename is
        # not set, or the file already exists and we are training
        if (new or not params_filename or
           (self.train and Path(params_filename).exists())):
            params_filename = self.make_params_filename(instance_index)

        return params_filename, last_params_filename

    def set_params_filename(self, instance_index=None, new=False):
        """
        None means the final params file, not for any particular thread
        """
        # if this is not run and params_filename is
        # unspecified, then it won't be passed to gmtkViterbiNew

        self.params_filename, self.last_params_filename = \
            self.get_params_filename(instance_index, new)

    def make_log_likelihood_tab_filename(self, instance_index, dirname):
        return self.make_filename(PREFIX_LIKELIHOOD, instance_index, EXT_TAB,
                                  dirname=dirname,
                                  subdirname=SUBDIRNAME_LOG)

    def make_validation_sum_tab_filename(self, instance_index, dirname):
        return self.make_filename(PREFIX_VALIDATION_SUM,
                                  instance_index, EXT_TAB,
                                  dirname=dirname,
                                  subdirname=SUBDIRNAME_LOG)

    def make_validation_output_tab_filename(self, instance_index,
                                                 dirname):
        return self.make_filename(PREFIX_VALIDATION_OUTPUT, instance_index,
                                  EXT_TAB, dirname=dirname,
                                  subdirname=SUBDIRNAME_LOG)

    def set_log_likelihood_filenames(self, instance_index=None, new=False):
        """
        None means the final params file, not for any particular thread
        """
        if new or not self.log_likelihood_filename:
            log_likelihood_filename = \
                self.make_filename(PREFIX_LIKELIHOOD, instance_index,
                                   EXT_LIKELIHOOD,
                                   subdirname=SUBDIRNAME_LIKELIHOOD)

            self.log_likelihood_filename = log_likelihood_filename

            self.log_likelihood_tab_filename = \
                self.make_log_likelihood_tab_filename(instance_index,
                                                      self.work_dirname)

    def set_validation_likelihood_filenames(self, instance_index=None,
                                            new=False):
        """
        If no instance_index specified and the number of instances is
        greater than 1, then this is for the final validation
        likelihood files, not for any particular thread
        """
        if new or not self.validation_output_filename:
            # create validation output files
            validation_output_filename = \
                self.make_filename(PREFIX_VALIDATION_OUTPUT,
                                   instance_index, EXT_LIKELIHOOD,
                                   subdirname=SUBDIRNAME_LIKELIHOOD)

            self.validation_output_filename = \
                validation_output_filename

            validation_output_winner_filename = \
                self.make_filename(PREFIX_VALIDATION_OUTPUT_WINNER,
                                   instance_index, EXT_LIKELIHOOD,
                                   subdirname=SUBDIRNAME_LIKELIHOOD)

            self.validation_output_winner_filename = \
                validation_output_winner_filename

            self.validation_output_tab_filename = \
                self.make_validation_output_tab_filename(
                    instance_index, self.work_dirname)

            # create validation sum files
            validation_sum_filename = \
                self.make_filename(PREFIX_VALIDATION_SUM,
                                   instance_index, EXT_LIKELIHOOD,
                                   subdirname=SUBDIRNAME_LIKELIHOOD)

            self.validation_sum_filename = \
                validation_sum_filename

            validation_sum_winner_filename = \
                self.make_filename(PREFIX_VALIDATION_SUM_WINNER,
                                   instance_index, EXT_LIKELIHOOD,
                                   subdirname=SUBDIRNAME_LIKELIHOOD)

            self.validation_sum_winner_filename = \
                validation_sum_winner_filename

            self.validation_sum_tab_filename = \
                self.make_validation_sum_tab_filename(instance_index,
                                                      self.work_dirname)

    def make_output_dirpath(self, dirname, instance_index):
        res = self.work_dirpath / "output" / dirname / str(instance_index)
        # This is called every time Segway requires an output_dirpath
        # so no need to create the directory if it already exists
        if not Path(res).exists():
            self.make_dir(res)
        return res

    def make_job_script_dirpath(self, instance_index):
        res = self.work_dirpath / SUBDIRNAME_JOB_SCRIPT / str(instance_index)
        # This is called every time Segway requires a job script dirpath
        # so no need to create the directory if it already exists
        if not Path(res).exists():
            self.make_dir(res)
        return res

    def make_dir(self, dirname, clobber=None):
        if clobber is None:
            clobber = self.clobber

        dirpath = Path(dirname)

        if clobber:
            # just always try to delete it
            try:
                dirpath.rmtree()
            except OSError as err:
                if err.errno != ENOENT:
                    raise

        try:
            dirpath.makedirs()
        except OSError as err:
            # if the error is because directory exists, but it's
            # empty, then do nothing
            if (err.errno != EEXIST or not dirpath.isdir() or
                    dirpath.listdir()):
                raise

    def make_subdir(self, subdirname):
        self.make_dir(self.work_dirpath / subdirname)

    def make_subdirs(self, subdirnames):
        for subdirname in subdirnames:
            self.make_subdir(subdirname)

    def make_obs_filelistpath(self, ext):
        return make_filelistpath(self.obs_dirpath, ext)

    def make_validation_obs_filelistpath(self, ext):
        return make_filelistpath(self.validation_obs_dirpath, ext)

    def save_resource(self, resname, subdirname=""):
        orig_filename = data_filename(resname)

        orig_filepath = Path(orig_filename)
        dirpath = self.work_dirpath / subdirname

        orig_filepath.copy(dirpath)
        return dirpath / orig_filepath.name

    def save_include(self):
        # XXX: can this become a memoized property?
        # We may need to write the file even if it is specified
        aux_dirpath = self.work_dirpath / SUBDIRNAME_AUX

        self.gmtk_include_filename, self.gmtk_include_filename_is_new = \
            IncludeSaver(self)(self.gmtk_include_filename, aux_dirpath,
                               self.clobber)

    def subset_metadata_attr(self, name, reducer=sum):
        """subset a single metadata attribute to only the used tracks,
        grouping things in the same track groups together
        """

        # Get the data type for this genomedata attribute
        with Genome(self.genomedata_names[0]) as genome:
            attr = getattr(genome, name)

        track_groups = self.track_groups
        # Create an empty list of the same type as the genomedata attribute and
        # of the the same length of the track groups
        shape = len(track_groups)
        subset_array = empty(shape, attr.dtype)

        # For every track group
        for track_group_index, track_group in enumerate(track_groups):
            # For every genomedata archive
            track_group_attributes = empty(0, attr.dtype)
            for genomedata_name in self.genomedata_names:
                with Genome(genomedata_name) as genome:
                    # For each track in the track group that is in this archive
                    # Add the attribute from the track into a list
                    track_indexes = [track.index for track in track_group
                                     if track.genomedata_name ==
                                     genomedata_name]
                    genome_attr = getattr(genome, name)
                    track_group_attributes = append(track_group_attributes,
                                                    genome_attr[track_indexes])

            # Apply the "reducer" to the attributes list for this track group
            subset_array[track_group_index] = reducer(track_group_attributes)

        setattr(self, name, subset_array)

    def subset_metadata(self):
        """limits all the metadata attributes to only tracks that are used
        """
        subset_metadata_attr = self.subset_metadata_attr
        subset_metadata_attr("mins", min)
        subset_metadata_attr("sums")
        subset_metadata_attr("sums_squares")
        subset_metadata_attr("num_datapoints")

    def save_input_master(self, instance_index=None, new=False):
        if new:
            input_master_filename = None
        else:
            input_master_filename = self.input_master_filename

        _, input_master_filename_is_new = \
            InputMasterSaver(self)(input_master_filename, self.params_dirpath,
                                   self.clobber, instance_index)

    def load_supervision(self):
        # The semi-supervised mode changes the DBN structure so there is an
        # additional "supervisionLabel" observed variable at every frame. This
        # can then be used to deterministically force the hidden state to have
        # a certain value at certain positions. From the Segway application's
        # point of view, absolutely everything else is the same--it works just
        # like unsupervised segmentation with an extra observed variable and
        # slightly different. GMTK does all the magic here (and from GMTK's
        # point of view, it's just a slightly different structure with a
        # different observed variable).
        #
        # The *semi* part of semi-supervised is that you can do this only at
        # certain positions and leave the rest of the genome unsupervised.

        # defaultdict of list of ints
        # key: chrom
        # value: list of ints (label as number)
        supervision_labels = defaultdict(list)

        # defaultdict of lists of tuples
        # key: chrom
        # value: list of tuples (start, end)
        supervision_coords = defaultdict(list)

        with open(self.supervision_filename) as supervision_file:
            for datum in read_native(supervision_file):
                chrom = datum.chrom
                start = datum.chromStart
                end = datum.chromEnd

                check_overlapping_supervision_labels(start, end, chrom,
                                                     supervision_coords)

                supervision_coords[chrom].append((start, end))

                name = datum.name
                start_label, breaks, end_label = name.partition(":")
                if end_label == "":
                    # Supervision label specified without the colon
                    # This means it's not a soft assignment e.g "0" which
                    # means 0 is supervision label and extension is 1
                    # since we only need to keep 1 label.
                    supervision_labels[chrom].append(int(start_label))
                    self.set_supervision_label_range_size(1)
                else:
                    # Supervision label specified with a colon
                    # This means it's a soft assignment e.g. "0:5" which
                    # allow supervision label to be in [0,5). Here we should
                    # use 0 as supervison label and extension=5-0=5 meaning
                    # we keep 5 kind of labels (0,1,2,3,4).
                    start_label = int(start_label)
                    end_label = int(end_label)
                    supervision_labels[chrom].append(start_label)
                    if end_label <= start_label:
                        raise ValueError(
                            "Supervision label end label must be greater "
                            "than start label."
                        )
                    self.set_supervision_label_range_size(end_label -
                                                          start_label)

        max_supervision_label = max(max(labels)
                                    for labels
                                    in viewvalues(supervision_labels))

        self.supervision_coords = supervision_coords
        self.supervision_labels = supervision_labels

        self.tracks.append(TRACK_SUPERVISIONLABEL)
        self.card_supervision_label = (max_supervision_label + 1 +
                                       SUPERVISION_LABEL_OFFSET)

    def load_virtual_evidence(self):
        # Virtual evidence adds one additional binary node C to the DBN structure
        # at every frame. A CPT is defined for C such that P(C|A=a) is the probability
        # that the parent A (segment label) is a particular value 'a' at a given frame.
        # Specifically, C exists only to constrain the parent (segment label) to be a 
        # particular value (supervised label) with the specified prior probability.
        # From the Segway application's point of view, nothing more changes
        # other than the virtual evidence files need to be passed forwards to GMTK,
        # which does all the magic here.
        #
        # It is possible to specify virtual evidence for some positions and not others.
        # This is handled using a presence variable for virtual evidence, which behaves
        # identically to other presence variables in Segway.
        if not self.virtual_evidence:
            return

        # Check if file supplied during init exists, warn if not saying it will
        # have to be replaced before running.
        if not Path(self.virtual_evidence_filename).exists():
           if self.train.run:
               raise IOError("Could not locate virtual evidence file: %s"
                                       % (self.virtual_evidence_filename))
           elif self.train.init or self.identify.init or self.posterior.init:
                warn("Virtual evidence file provided does not exist."
                     " A new one will need to be supplied by --virtual-evidence"
                     " during train-run for Segway to be able to apply it to the model")
           return
        # defaultdict of list of dictionaries of the format {label: prior} 
        # key: chrom
        # value: list of dictionaries of the format {label: prior}
        virtual_evidence_priors = defaultdict(list)

        # defaultdict of lists of tuples
        # key: chrom
        # value: list of tuples (start, end)
        virtual_evidence_coords = defaultdict(list)

        with open(self.virtual_evidence_filename) as ve_file:
            for datum in read_native(ve_file):
                chrom = datum.chrom
                start = datum.chromStart
                end = datum.chromEnd
                label = datum.name
                prior = datum.score

                # Check if a world was specified for this prior
                if hasattr(datum, "strand"):
                    worlds = [int(datum.strand)]
                # Otherwise apply it to all worlds be trained on
                else:
                    worlds = range(self.num_worlds)

                for world in worlds:
                    virtual_evidence_coords[(world, chrom)].append(
                        (start, end))
                    virtual_evidence_priors[(world, chrom)].append(
                        {int(label): float(prior)})

        self.virtual_evidence_coords = virtual_evidence_coords
        self.virtual_evidence_priors = virtual_evidence_priors

    def set_supervision_label_range_size(self, new_extension):
        """This function takes a new label extension new_extension,
        and add it into the supervision_label_range_size set.

        Currently supervision_label_range_size only support one value,
        thus assignment is used to represent add functionality.
        If a new value tries to override an existing value (that is being
        set and doesn't match), an error will be thrown.
        """
        current_extension = self.supervision_label_range_size
        if current_extension != 0 and current_extension != new_extension:
            raise NotImplementedError(
                "Semisupervised soft label assignment currently does "
                "not support different range sizes. "
            )
        else:
            self.supervision_label_range_size = new_extension

    def save_structure(self):
        self.structure_filename, _ = \
            StructureSaver(self)(self.structure_filename, self.work_dirname,
                                 self.clobber)

    def check_genomedata_archives(self):
        """ Checks that all genomedata archives have matching chromosomes and
        that each chromosome has matching start and end coordinates

        Returns True if archives are valid, False otherwise"""

        # TODO: Ideally it's only necessary that for chromosomes that do match,
        # that their start and end coords match. As in, they do not necessarily
        # have to match on a per-chromosome basis. However when we assume that
        # they do it makes locating windows trivial and only has to be done on
        # a single genome

        # If there's more than one genomedata archive
        if len(self.genomedata_names) > 1:

            # Open the first genomedata archive as a reference
            with Genome(self.genomedata_names[0]) as sbjct:
                sbjct_coords = {}
                for chromosome in sbjct:
                    coord = (chromosome.start, chromosome.end)
                    sbjct_coords[chromosome.name] = coord

                # For every other genomedata archive
                for genomedata_name in self.genomedata_names[1:]:
                    with Genome(genomedata_name) as genome:
                        for chromosome in genome:
                            # If this chromosome doesn't exist in the reference
                            # genomedata archive
                            if chromosome.name not in \
                               sbjct_coords.keys():
                                # Return false
                                return False
                            # If the start and end coords don't match for this
                            # chromosome
                            if sbjct_coords[chromosome.name] != (
                                chromosome.start, chromosome.end
                            ):
                                # Return false
                                return False

                # Otherwise we've completed all checks successfully
                # Return true
                return True

        # Otherwise return true (for a single archive)
        else:
            return True

    def is_tracknames_unique(self):
        """ Checks if there exists more than one track with the same name.

        Returns True if duplicates found. False otherwise. """
        tracks = self.tracks
        tracknames_quoted = [track.name for track in tracks]
        return len(tracknames_quoted) != len(frozenset(tracknames_quoted))

    def save_gmtk_input(self):
        if self.supervision_type == SUPERVISION_SEMISUPERVISED:
            self.load_supervision()
        self.load_virtual_evidence()
        self.set_tracknames()

        observations = Observations(self)

        # Use all genomedata archives for locating windows
        try:
            genomes = [Genome(genomedata_name) for genomedata_name in
                       self.genomedata_names]

            observations.locate_windows(genomes)
        finally:
            for genome in genomes:
                genome.close()

        self.windows = observations.windows
        self.validation_windows = observations.validation_windows

        # XXX: does this need to be done before save()?
        self.subset_metadata()

        observations.create_validation_filepaths()
        self.validation_float_filepaths = \
            observations.validation_float_filepaths
        self.validation_int_filepaths = \
            observations.validation_int_filepaths

        if self.train:
            self.set_log_likelihood_filenames()

            if self.validate:
                self.set_validation_likelihood_filenames()

        self.save_include()
        self.set_params_filename()
        self.save_structure()

    def save_window_list(self):
        """Saves the current list of windows to a BED file where the name field
        is the window index that Segway has assigned"""

        window_bed_filename = self.make_filename(PREFIX_WINDOW, EXT_BED)

        with open(window_bed_filename, "w") as window_bed_file:
            bed_writer = writer(window_bed_file, delimiter=DELIMITER_BED,
                    lineterminator="\n")  #NB: csv defaults to dos newlines
            for index, window in enumerate(self.windows):
                bed_writer.writerow((window.chrom, window.start, window.end,
                                     index))

    def copy_results(self, name, src_filename):
        dst_filename = getattr(self, name)
        if dst_filename == src_filename:
            return
        if dst_filename:
            copy2(src_filename, dst_filename)
        else:
            dst_filename = src_filename
            setattr(self, name, dst_filename)

    def prog_factory(self, prog):
        """
        allows dry_run
        """
        # XXX: this poisons a global variable
        prog.dry_run = self.dry_run

        return prog

    def make_acc_filename(self, instance_index, window_index):
        return self.make_filename(PREFIX_ACC, instance_index, window_index,
                                  EXT_BIN, subdirname=SUBDIRNAME_ACC)

    def make_posterior_filename(self, window_index):
        return self.make_filename(PREFIX_POSTERIOR, window_index, EXT_BED,
                                  subdirname=SUBDIRNAME_POSTERIOR)

    def make_job_name_train(self, instance_index, round_index, window_index):
        return "%s%d.%d.%s.%s.%s" % (PREFIX_JOB_NAME_TRAIN, instance_index,
                                     round_index, window_index,
                                     self.work_dirpath.name, self.uuid)

    def make_job_name_validate(self, instance_index, round_index):
        return "%s%d.%d.%s.%s" % (PREFIX_JOB_NAME_VALIDATE, instance_index,
                                  round_index, self.work_dirpath.name,
                                  self.uuid)

    def make_job_name_identify(self, prefix, window_index):
        return "%s%d.%s.%s" % (prefix, window_index, self.work_dirpath.name,
                               self.uuid)

    def make_gmtk_kwargs(self):
        """
        shared args to gmtkEMtrain, gmtkViterbi, gmtkJT
        """
        res = dict(strFile=self.structure_filename,
                   verbosity=self.verbosity,
                   island=ISLAND,
                   componentCache=COMPONENT_CACHE,
                   deterministicChildrenStore=DETERMINISTIC_CHILDREN_STORE,
                   jtFile=self.jt_info_filename,
                   obsNAN=True)

        if ISLAND:
            res["base"] = ISLAND_BASE
            res["lst"] = ISLAND_LST

        if HASH_LOAD_FACTOR is not None:
            res["hashLoadFactor"] = HASH_LOAD_FACTOR

        # XXX: dinucleotide-only won't work, because it has no float data
        assert (self.float_filelistpath and
                any(track.is_data for track in self.tracks))

        if self.float_filelistpath:
            res.update(of1=self.float_filelistpath,
                       fmt1="binary",
                       nf1=self.num_track_groups,
                       ni1=0,
                       iswp1=SWAP_ENDIAN)

        if self.int_filelistpath and self.num_int_cols:
            res.update(of2=self.int_filelistpath,
                       fmt2="binary",
                       nf2=0,
                       ni2=self.num_int_cols,
                       iswp2=SWAP_ENDIAN)

        return res

    def window_lens_sorted(self, reverse=True):
        """
        yields (window_index, window_mem_usage)

        if reverse: sort windows by decreasing size, so the most
        difficult windows are dropped in the queue first
        """
        window_lens = self.window_lens

        # XXX: use key=itemgetter(2) and enumerate instead of this silliness
        zipper = sorted(zip(window_lens, count()), reverse=reverse)

        # XXX: use itertools instead of a generator
        for window_len, window_index in zipper:
            yield window_index, window_len

    def log_cmdline(self, cmdline, args=None, script_file=None):
        if args is None:
            args = cmdline

        _log_cmdline(self.cmdline_short_file, cmdline)
        _log_cmdline(self.cmdline_long_file, args)

        if script_file is not None:
            _log_cmdline(script_file, args)

    def calc_tmp_usage_obs(self, num_frames, prog):
        if prog not in TMP_OBS_PROGS:
            return 0

        return num_frames * self.num_track_groups * SIZEOF_FRAME_TMP

    def calc_tmp_usage(self, num_frames, prog):
        return self.calc_tmp_usage_obs(num_frames, prog) + TMP_USAGE_BASE

    def queue_task(self, prog, kwargs, job_name, num_frames,
                   output_filename=None, prefix_args=[]):
        """ Returns a restartable job object to run segway-task """
        gmtk_cmdline = prog.build_cmdline(options=kwargs)

        if prefix_args:
            # remove the command name itself from the passed arguments
            # XXX: this is ugly
            args = prefix_args + gmtk_cmdline[1:]
        else:
            args = gmtk_cmdline

        shell_job_name = extsep.join([job_name, EXT_SH])
        job_script_filename = self.job_script_dirpath() / shell_job_name

        job_script_fd = os_open(job_script_filename,
                                JOB_SCRIPT_FILE_OPEN_FLAGS,
                                JOB_SCRIPT_FILE_PERMISSIONS)
        with fdopen(job_script_fd, "w") as job_script_file:
            print("#!/usr/bin/env bash", file=job_script_file)
            # this doesn't include use of segway-wrapper, which takes the
            # memory usage as an argument, and may be run multiple times
            self.log_cmdline(gmtk_cmdline, args, job_script_file)

        if self.dry_run:
            return None

        session = self.session
        job_tmpl = session.createJobTemplate()

        job_tmpl.jobName = job_name
        job_tmpl.remoteCommand = ENV_CMD
        job_tmpl.args = [job_script_filename]

        # this is going to cause problems on heterogeneous systems
        environment = environ.copy()
        try:
            # this causes errors
            del environment["PYTHONINSPECT"]
        except KeyError:
            pass

        # Remove all post shellshock exported bash functions from the
        # environment
        job_tmpl.jobEnvironment = remove_bash_functions(environment)

        if output_filename is None:
            output_filename = self.output_dirpath() / job_name
        error_filename = self.error_dirpath() / job_name

        job_tmpl.blockEmail = True

        job_tmpl.nativeSpecification = make_native_spec(*self.user_native_spec)

        set_cwd_job_tmpl(job_tmpl)

        tmp_usage = self.calc_tmp_usage(num_frames, prog)

        job_tmpl_factory = JobTemplateFactory(job_tmpl,
                                              tmp_usage,
                                              self.mem_usage_progression,
                                              output_filename,
                                              error_filename)

        mem_usage_key = (prog.prog, self.num_segs, num_frames)

        # XXXopt: should be able to calculate exactly the first
        # trial_index to start with, need to at least be able to load
        # data into RAM

        # XXX: should not have MemoryErrors

        return RestartableJob(session, job_tmpl_factory, self.global_mem_usage,
                              mem_usage_key)

    def queue_train(self, instance_index, round_index, window_index,
                    num_frames=0, **kwargs):
        """this calls Runner.queue_task()

        if num_frames is not specified, then it is set to 0, where
        everyone will share their min/max memory usage. Used for calls
        from queue_train_bundle()
        """

        kwargs["inputMasterFile"] = self.input_master_filename

        name = self.make_job_name_train(instance_index, round_index,
                                        window_index)

        segway_task_path = find_executable("segway-task")
        segway_task_verb = "run"
        output_filename = ""  # not used for training

        if window_index == NAME_BUNDLE_PLACEHOLDER:
            # Set empty window
            chrom = 0
            window_start = 0
            window_end = 0
            # Set task to the bundle train task
            task_kind = BUNDLE_TRAIN_TASK_KIND
            is_reverse = 0  # is_reverse is irrelevant for bundling

            additional_prefix_args = []
        else:
            num_frames = self.window_lens[window_index]

            # Set task to the bundle train task
            task_kind = TRAIN_TASK_KIND

            window = self.windows[window_index]
            chrom = window.chrom
            window_start = window.start
            window_end = window.end

            is_reverse = str(int(self.is_in_reversed_world(window_index)))

            track_indexes = self.world_track_indexes[window.world]
            genomedata_names = self.world_genomedata_names[window.world]

            track_indexes_text = ",".join(map(str, track_indexes))
            genomedata_names_text = ",".join(genomedata_names)

            is_semisupervised = (self.supervision_type ==
                                 SUPERVISION_SEMISUPERVISED)

            if is_semisupervised:
                supervision_coords = self.supervision_coords[window.chrom]
                supervision_labels = self.supervision_labels[window.chrom]
            else:
                supervision_coords = None
                supervision_labels = None

            if self.virtual_evidence:
                virtual_evidence_coords = \
                    self.virtual_evidence_coords[(window.world, window.chrom)]
                virtual_evidence_priors = \
                    self.virtual_evidence_priors[(window.world, window.chrom)]
            else:
                virtual_evidence_coords = None
                virtual_evidence_priors = None

            additional_prefix_args = [
               genomedata_names_text,
               self.distribution,
               track_indexes_text,
               is_semisupervised,
               supervision_coords,
               supervision_labels,
               self.virtual_evidence,
               virtual_evidence_coords,
               virtual_evidence_priors,
               self.num_segs # need number of segments to unpack VE priors later
            ]

        prefix_args = [segway_task_path,
                       segway_task_verb,
                       task_kind,
                       output_filename,  # output filename
                       chrom, window_start, window_end,
                       self.resolution,
                       is_reverse,  # end requirements for base segway-task
                       ]
        prefix_args.extend(additional_prefix_args)

        return self.queue_task(self.train_prog, kwargs, name, num_frames,
                               prefix_args=prefix_args
                               )

    def queue_train_parallel(self, input_params_filename, instance_index,
                             round_index, train_windows, **kwargs):
        kwargs["cppCommandOptions"] = \
            self.make_cpp_options(input_params_filename)

        res = RestartableJobDict(self.session, self.job_log_file)

        make_acc_filename_custom = partial(self.make_acc_filename,
                                           instance_index)

        for window_index, window_len in train_windows:
            acc_filename = make_acc_filename_custom(window_index)
            kwargs_window = dict(trrng=window_index, storeAccFile=acc_filename,
                                 **kwargs)

            # -dirichletPriors T only on the first window
            kwargs_window["dirichletPriors"] = (window_index == 0)

            if self.is_in_reversed_world(window_index):
                kwargs_window["gpr"] = REVERSE_GPR

            num_frames = self.window_lens[window_index]

            restartable_job = self.queue_train(instance_index, round_index,
                                               window_index, num_frames,
                                               **kwargs_window)
            res.queue(restartable_job)

        return res

    def queue_train_bundle(self, input_params_filename, output_params_filename,
                           instance_index, round_index, train_windows, **kwargs
                           ):
        """bundle step: take parallel accumulators and combine them
        """
        acc_filename = self.make_acc_filename(instance_index,
                                              GMTK_INDEX_PLACEHOLDER)

        cpp_options = self.make_cpp_options(input_params_filename,
                                            output_params_filename)

        acc_range = ",".join(str(train_window[0]) for train_window in
                             train_windows)

        kwargs = dict(outputMasterFile=self.output_master_filename,
                      cppCommandOptions=cpp_options,
                      trrng="nil",
                      loadAccRange=acc_range,
                      loadAccFile=acc_filename,
                      **kwargs)

        restartable_job = self.queue_train(instance_index, round_index,
                                           NAME_BUNDLE_PLACEHOLDER, **kwargs)

        res = RestartableJobDict(self.session, self.job_log_file)
        res.queue(restartable_job)

        return res

    def queue_save_validation_set_window(self, validation_window,
                                           num_frames=0, **kwargs):
        segway_task_path = find_executable("segway-task")
        segway_task_verb = SAVE_WINDOW_TASK_VERB
        output_filename = ""

        chrom = validation_window.chrom
        window_start = validation_window.start
        window_end = validation_window.end
        name = "create_validation_set_%s_%s_%s" % (
            chrom, window_start, window_end)

        task_kind = SAVE_WINDOW_TASK_KIND

        track_indexes = self.world_track_indexes[validation_window.world]
        genomedata_names = self.world_genomedata_names[validation_window.world]

        track_indexes_text = ",".join(map(str, track_indexes))
        genomedata_names_text = ",".join(genomedata_names)

        validation_window_index = \
            self.validation_windows.index(validation_window)
        float_filepath = \
            self.validation_float_filepaths[validation_window_index]
        int_filepath = self.validation_int_filepaths[validation_window_index]

        with open(self.validation_int_filelistpath, "a") as int_filelist_fd:
            print(int_filepath, file=int_filelist_fd)

        with open(self.validation_float_filelistpath, "a") as float_filelist_fd:
            print(float_filepath, file=float_filelist_fd)

        if self.reverse_worlds:
            raise NotImplementedError("Running Segway with both validation "
                "and reverse world options simultaneously is currently "
                "not supported")
        else:
            is_reverse = 0

        prefix_args = [segway_task_path,
                       segway_task_verb,
                       task_kind,
                       output_filename,  # output filename
                       chrom, window_start, window_end,
                       self.resolution,
                       is_reverse,  # end requirements for base segway-task
                       genomedata_names_text,
                       float_filepath,
                       int_filepath,
                       self.distribution,
                       track_indexes_text,
                       self.validation_windows
                       ]

        return self.queue_task(self.train_prog, kwargs, name, num_frames,
                               prefix_args=prefix_args
                               )

    def queue_validate(self, input_params_filename, instance_index,
                       round_index, num_frames=0, **kwargs):
        """take params output from bundling and validates on validation set
        """

        cpp_options = self.make_cpp_options(input_params_filename)

        kwargs["inputMasterFile"] = self.input_master_filename

        name = self.make_job_name_validate(instance_index, round_index)

        segway_task_path = find_executable("segway-task")
        segway_task_verb = VALIDATE_TASK_VERB

        chrom = 0
        window_start = 0
        window_end = 0

        task_kind = VALIDATE_TASK_KIND

        if self.reverse_worlds:
            raise NotImplementedError
        else:
            is_reverse = 0

        prefix_args = [segway_task_path,
                       segway_task_verb,
                       task_kind,
                       self.validation_output_filename,
                       chrom, window_start, window_end,
                       self.resolution,
                       is_reverse  # end requirements for base segway-task
                       ]

        kwargs = dict(cppCommandOptions=cpp_options,
                      probE=True, cliqueTableNormalize=0.0, **kwargs)

        kwargs["of1"] = self.validation_float_filelistpath
        kwargs["of2"] = self.validation_int_filelistpath

        # delete gmtkEMtrain arguments that are not required for validation
        # using gmtkJT
        del kwargs["lldp"]
        del kwargs["maxEmIters"]
        del kwargs["objsNotToTrain"]

        restartable_job = self.queue_task(self.validate_prog,
                                          kwargs, name, num_frames,
                                          prefix_args=prefix_args
                                          )

        res = RestartableJobDict(self.session, self.job_log_file)
        res.queue(restartable_job)
        return res

    def get_posterior_clique_print_ranges(self):
        res = {}

        for clique, clique_index in viewitems(self.posterior_clique_indices):
            range_str = "%d:%d" % (clique_index, clique_index)
            res[clique + "CliquePrintRange"] = range_str

        return res

    def set_triangulation_filename(self, num_segs=None, num_subsegs=None):
        if num_segs is None:
            num_segs = self.num_segs

        if num_subsegs is None:
            num_subsegs = self.num_subsegs

        if (self.triangulation_filename_is_new or
           not self.triangulation_filename):
            self.triangulation_filename_is_new = True

            structure_filebasename = Path(self.structure_filename).name
            triangulation_filebasename = \
                extjoin(structure_filebasename, str(num_segs),
                        str(num_subsegs), EXT_TRIFILE)

            self.triangulation_filename = (self.triangulation_dirpath /
                                           triangulation_filebasename)

        # print >>sys.stderr, ("setting triangulation_filename = %s"
        #                     % self.triangulation_filename)

    def run_triangulate_single(self, num_segs, num_subsegs=None):
        # print >>sys.stderr, "running triangulation"
        prog = self.prog_factory(TRIANGULATE_PROG)

        self.set_triangulation_filename(num_segs, num_subsegs)

        cpp_options = self.make_cpp_options()
        kwargs = dict(strFile=self.structure_filename,
                      cppCommandOptions=cpp_options,
                      outputTriangulatedFile=self.triangulation_filename,
                      verbosity=self.verbosity)

        # XXX: need exist/clobber logic here
        # XXX: repetitive with queue_task
        self.log_cmdline(prog.build_cmdline(options=kwargs))

        prog(**kwargs)

    def run_triangulate(self):
        for num_segs in self.num_segs_range:
            self.run_triangulate_single(num_segs)

    def run_train_round(self, instance_index, round_index, **kwargs):
        """
        returns None: normal
        returns not None: abort
        """
        last_params_filename = self.last_params_filename
        curr_params_filename = extjoin(self.params_filename, str(round_index))

        if self.minibatch_fraction == MINIBATCH_DEFAULT:
            train_windows = list(self.window_lens_sorted())
        else:
            train_windows_all = list(self.window_lens_sorted())
            num_train_windows = len(train_windows_all)

            train_windows = []
            cur_bases = 0

            if num_train_windows >= MAX_GMTK_WINDOW_COUNT:
                # Workaround a GMTK bug
                # (https://gmtk-trac.bitnamiapp.com/trac/gmtk/ticket/588)
                # that raises an error if the last number in a list given to
                # -loadAccRange is greater than 9999 by always guaranteeing
                # the last number is less than MAX_GMTK_WINDOW_COUNT

                # sort train windows
                train_windows_all.sort()
                # choose all train windows with index less than
                # MAX_GMTK_WINDOW_COUNT
                valid_train_windows = train_windows_all[
                                      0:MAX_GMTK_WINDOW_COUNT
                                      ]
                # choose one train window randomly.
                # uniform chooses from the half-open interval [a, b)
                # so since window numbering begins at 0, choose between
                # [0, MAX_GMTK_WINDOW_COUNT)
                valid_gmtk_window_index = int(
                    self.random_state.uniform(0, MAX_GMTK_WINDOW_COUNT)
                    )
                # obtain the train window corresponding to the chosen
                # window index
                valid_train_window = \
                    valid_train_windows[valid_gmtk_window_index]

                # remove the chosen window from the list of windows,
                # so that the window does not get chosen again
                train_windows_all.remove(valid_train_window)

                # redefine the number of available train windows to be
                # the previous number minus 1
                num_train_windows = len(train_windows_all)

                # add the chosen window to the final list of train windows
                train_windows.append(valid_train_window)

                # start with the size of the chosen window
                cur_bases = train_windows[
                            TRAIN_WINDOWS_WINDOW_NUM_INDEX][
                            TRAIN_WINDOWS_BASES_INDEX]

            train_window_indices_shuffled = \
                self.random_state.choice(list(range(num_train_windows)),
                                         num_train_windows, replace=False)

            total_bases = sum(
                train_window[1] for train_window in train_windows_all
            )

            for train_window_index in train_window_indices_shuffled:
                if (float(cur_bases) / total_bases) < self.minibatch_fraction:
                    train_windows.append(train_windows_all[train_window_index])
                    cur_bases += train_windows_all[train_window_index][1]
                else:
                    break

            if num_train_windows >= MAX_GMTK_WINDOW_COUNT - 1:
                # Regarding the same GMTK bug as above, sort in reverse
                # to ensure that the last number in the list given to
                # -loadAccRange is our chosen window (<10000)
                train_windows.sort(reverse=True)

        restartable_jobs = \
            self.queue_train_parallel(last_params_filename, instance_index,
                                      round_index, train_windows, **kwargs)
        restartable_jobs.wait()

        restartable_jobs = \
            self.queue_train_bundle(last_params_filename, curr_params_filename,
                                    instance_index, round_index, train_windows,
                                    llStoreFile=self.log_likelihood_filename,
                                    **kwargs)
        restartable_jobs.wait()

        if self.validate:
            restartable_jobs = \
                self.queue_validate(curr_params_filename, instance_index,
                                    round_index, **kwargs)
            restartable_jobs.wait()

        self.last_params_filename = curr_params_filename

    def run_train_instance(self):
        instance_index = self.instance_index

        # If a random number generator seed exists
        if self.random_seed:
            # Create a new random number generator for this instance based on
            # its own index, so that each is different and consistent
            self.random_seed += instance_index
            self.random_state = RandomState(self.random_seed)

        self.set_triangulation_filename()

        # make new files if there is more than one instance
        new = self.instance_make_new_params

        self.set_log_likelihood_filenames(instance_index, new)
        self.set_params_filename(instance_index, new)
        if self.validate:
            self.set_validation_likelihood_filenames(instance_index, new)

        # get previous (or initial) values
        last_log_likelihood, log_likelihood, round_index, \
            validation_likelihood, best_validation_likelihood = \
            self.make_instance_initial_results()

        if round_index == 0:
            # if round > 0, this is set by self.recover_train_instance()
            self.save_input_master(instance_index)

        kwargs = dict(objsNotToTrain=self.dont_train_filename,
                      maxEmIters=1,
                      lldp=LOG_LIKELIHOOD_DIFF_FRAC * 100.0,
                      triFile=self.triangulation_filename,
                      **self.make_gmtk_kwargs())

        # var floor was specified
        if self.var_floor:
            kwargs["varFloor"] = self.var_floor

        # if using mixture models and variance floor not specified,
        # use default variance floor value to ensure convergence
        if ((self.num_mix_components != NUM_GAUSSIAN_MIX_COMPONENTS_DEFAULT)
            and not self.var_floor):
            self.var_floor = VAR_FLOOR_GMM_DEFAULT
            kwargs["varFloor"] = self.var_floor

        if self.dry_run:
            self.run_train_round(self.instance_index, round_index, **kwargs)
            return TrainInstanceResults()

        return self.progress_train_instance(last_log_likelihood,
                                            log_likelihood,
                                            round_index,
                                            validation_likelihood,
                                            best_validation_likelihood,
                                            kwargs)

    def progress_train_instance(self, last_log_likelihood, log_likelihood,
                                round_index, validation_likelihood,
                                best_validation_likelihood, kwargs):

        if (self.validate and
            self.recover_dirname):
            # recover last set of best results
            result = TrainInstanceResults(log_likelihood=log_likelihood,
                                   num_segs=self.num_segs,
                                   validation_likelihood=validation_likelihood,
                                   input_master_filename=
                                       self.input_master_filename,
                                   params_filename=self.best_params_filename,
                                   log_likelihood_filename=
                                       self.log_likelihood_filename,
                                   validation_output_filename=
                                       self.validation_output_winner_filename,
                                   validation_sum_filename=
                                       self.validation_sum_winner_filename)

        while (round_index < self.max_em_iters and
               ((self.minibatch_fraction != MINIBATCH_DEFAULT) or
                is_training_progressing(last_log_likelihood, log_likelihood))):
            self.run_train_round(self.instance_index, round_index, **kwargs)

            last_log_likelihood = log_likelihood
            log_likelihood = self.load_log_likelihood()

            if self.validate:
                # load gmtkJT output and find the validation set's likelihood
                validation_window_indices, validation_window_likelihoods = \
                    self.load_validation_log_likelihood()

                full_validation_output = \
                    self.get_full_validation_output(validation_window_indices,
                                                    validation_window_likelihoods)

                # log full set of validation likelihoods for this round
                with open(self.validation_output_tab_filename, "a") as logfile:
                    logfile.writelines(repr(full_validation_output) + "\n")

                validation_likelihood = \
                    self.calculate_validation_log_likelihood(
                        validation_window_likelihoods)

                # log latest validation set likelihood for this instance
                with open(self.validation_sum_filename, "w") as logfile:
                    logfile.write(str(validation_likelihood))

                # log final validation set likelihood for this round
                with open(self.validation_sum_tab_filename, "a") as logfile:
                    logfile.write(str(validation_likelihood) + "\n")

                # if the new validation likelihood is better than our previous
                # best, choose it as our current winner and update instance's
                # winner files winning set of results to be passed
                if validation_likelihood > best_validation_likelihood:
                    copy2(self.validation_output_filename,
                          self.validation_output_winner_filename)

                    copy2(self.validation_sum_filename,
                          self.validation_sum_winner_filename)

                    result = TrainInstanceResults(log_likelihood=log_likelihood,
                                   num_segs=self.num_segs,
                                   validation_likelihood=validation_likelihood,
                                   input_master_filename=
                                       self.input_master_filename,
                                   params_filename=self.best_params_filename,
                                   log_likelihood_filename=
                                       self.log_likelihood_filename,
                                   validation_output_filename=
                                       self.validation_output_winner_filename,
                                   validation_sum_filename=
                                       self.validation_sum_winner_filename)
                    best_validation_likelihood = validation_likelihood

            round_index += 1

        if not self.validate:
            result = TrainInstanceResults(log_likelihood=log_likelihood,
                                   num_segs=self.num_segs,
                                   validation_likelihood=validation_likelihood,
                                   input_master_filename=
                                       self.input_master_filename,
                                   params_filename=self.last_params_filename,
                                   log_likelihood_filename=
                                       self.log_likelihood_filename,
                                   validation_output_filename=
                                       self.validation_output_winner_filename,
                                   validation_sum_filename=
                                       self.validation_sum_winner_filename)

        # log_likelihood, num_segs and a list of src_filenames to save
        return result

    def save_tab_file(self, values, attrs, tab_filename):
        """
        Creates a .tab file to store specific variables between steps, such as
        train results between run and finish, as well as options between
        steps and tasks, such as between train and identify.
        """

        filename = self.make_filename(tab_filename)

        with open(filename, "w") as tab_file:
            writer = ListWriter(tab_file, delimiter=DELIMITER_BED)
            writer.writerow(TRAIN_FIELDNAMES)

            for name, object_type in sorted(viewitems(attrs)):
                value = getattr(values, name)
                if isinstance(object_type, list):
                    for item in value:
                        writer.writerow([name, item])
                else:
                    writer.writerow([name, value])

    def load_train_options(self, train_dirname):
        """
        load options from training
        """
        filename = Path(train_dirname) / TRAIN_FILEBASENAME

        with open(filename) as tabfile:
            reader = DictReader(tabfile)

            for row in reader:
                name = row["name"]
                value = row["value"]

                # Check if the option is used by identify as well, then ignore
                is_identify_option = name in IDENTIFY_OPTION_TYPES.keys() and \
                    (self.identify or self.posterior)
                if value and not is_identify_option:
                    row_type = TRAIN_OPTION_TYPES[name]
                    if isinstance(row_type, list):
                        assert len(row_type) == 1
                        item_type = row_type[0]
                        getattr(self, name).append(item_type(value))
                    else:
                        setattr(self, name, row_type(value))

        # If we are running identify/posterior and the params filename was
        # specified during train, save it in params_filenames as well.
        if self.params_filename is not None and \
          not self.train:
            self.params_filenames = [self.params_filename]

    def load_train_results(self):
        """
        Loads the training results in train-finish saved in 
        SUBDIRNAME_INTERMEDIATE. Stores as a list of TrainInstanceResults in
        instance_params to select best in finish.
        """

        pattern = extjoin(PREFIX_TRAIN_RESULTS, "*", EXT_TAB)
        instance_params = []
        for filename in Path(self.intermediate_dirpath).files(pattern):
            # Set variables to none to be overwritten by the tab file contents
            results = TrainInstanceResults()
            results.load_results(filename)
            instance_params.append(results)

        return instance_params

    def load_identify_options(self, identify_dir_name):
        """
        load options set in identify-init, stored in the identify.tab file
        in the main directory.
        """

        filename = Path(identify_dir_name) / IDENTIFY_FILEBASENAME

        with open(filename) as tabfile:
            reader = DictReader(tabfile)

            for row in reader:
                name = row["name"]
                value = row["value"]

                row_type = IDENTIFY_OPTION_TYPES[name]
                # Checks if this option was of type list, sets each element to
                # correct type then
                if isinstance(row_type, list):
                    item_type = row_type[0]
                    getattr(self, name).append(item_type(value))
                else:
                    # Overwrite the empty string to save as None
                    if value == "":
                        setattr(self, name, None)
                    else:
                        setattr(self, name, row_type(value))

    def init_shared(self):
        """
        Perform initialization shared by all of train, posterior and identify.
        """

        self.make_subdirs(SUBDIRNAMES_EITHER)

        self.save_gmtk_input()
        self.save_window_list()
        self.run_triangulate()

    def init_train(self):
        """
        return value: dst_filenames
        """

        assert self.num_instances >= 1

        self.init_shared()
        self.make_subdirs(SUBDIRNAMES_TRAIN)

        # save the destination file for input_master as we will be
        # generating new input masters for each start

        # must be before file creation. Otherwise
        # input_master_filename_is_new will be wrong

        input_master_filename, input_master_filename_is_new = \
            InputMasterSaver(self)(self.input_master_filename,
                                   self.params_dirpath, self.clobber)
        self.input_master_filename = input_master_filename

        # save file locations to tab-delimited file
        self.save_tab_file(self, TRAIN_OPTION_TYPES, TRAIN_FILEBASENAME)

        # If a single instance is being run, create a single input.master
        # Else create an input master for each instance
        if not self.instance_make_new_params:
            self.save_input_master()
        else:
            for index in range(self.num_instances):
                # If a random number generator seed exists
                if self.random_seed:
                    # Create a new random number generator for this instance based on its
                    # own index
                    instance_random_seed = self.random_seed + index
                    self.random_state = RandomState(instance_random_seed)
<<<<<<< HEAD
                self.save_input_master(index, True)
=======
>>>>>>> 1e4686c1

                self.save_input_master(index, True)

        if not input_master_filename_is_new:
            # do not overwrite existing file
            input_master_filename = None

    def get_thread_run_func(self):
        if len(self.num_segs_range) > 1 or self.num_instances > 1:
            return self.run_train_multithread
        else:
            return self.run_train_singlethread

    def finish_train(self, instance_params):
        """
        Finds and then copies the best training round and instance to the
        general files such as params.params, input.master, etc.
        """

        if self.dry_run:
            return

        # Copy the param from the best round of each training instance
        for instance in instance_params:
            # Remove iteration number from end of winning param filename
            winning_instance_param_filename = \
                instance.params_filename.rpartition(".")[0]
            copy2(instance.params_filename, winning_instance_param_filename)

        # finds max log_likelihood for validation or regular
        if self.validate:
            max_params = max(instance_params,
                             key=attrgetter("validation_likelihood"))
        else:
            max_params = max(instance_params, key=attrgetter("log_likelihood"))

        src_filenames = max_params.get_filenames(self.validate)

        if None in src_filenames.values():
            raise RuntimeError("All training instances failed")

        best_params_filename = max_params.params_filename

        for filename in src_filenames:
            self.copy_results(filename, src_filenames[filename])

        # always overwrite params.params
        copy2(best_params_filename, self.make_params_filename())

    def save_validation_set(self):
        with Session() as session:
            self.session = session
            self.instance_index = "validation"
            with self.open_job_log_file() as self.job_log_file:
                res = RestartableJobDict(self.session, self.job_log_file)
                for validation_window in self.validation_windows:
                    restartable_job = \
                        self.queue_save_validation_set_window(validation_window)
                    res.queue(restartable_job)
                res.wait()
        self.session = None
        self.instance_index = None

    def run_train(self):

        if self.train.init:
            self.init_train()
        else:
            # Reload filenames
            self.save_gmtk_input()

        if self.train.run:
            run_train_func = self.get_thread_run_func()

            # this is where the actual training takes place
            instance_params = run_train_func(self.num_segs_range)
            # write results from each instance to their own file
            for index, instance_param in enumerate(instance_params):
                result_filename = make_default_filename \
                    (TRAIN_RESULTS_TMPL, SUBDIRNAME_INTERMEDIATE, index)
                self.save_tab_file(instance_param, TRAIN_RESULT_TYPES,
                                  result_filename)

        elif self.train.finish:
            instance_params = self.load_train_results()

        if self.train.finish:
            self.finish_train(instance_params)

    def run_train_singlethread(self, num_segs_range):
        # having a single-threaded version makes debugging much easier
        with Session() as session:
            self.session = session
            self.instance_index = 0
            with self.open_job_log_file() as self.job_log_file:
                res = [self.run_train_instance()]

        self.session = None

        return res

    def run_train_multithread(self, num_segs_range):
        seg_instance_indexes = range(self.num_instances)
        enumerator = enumerate(product(num_segs_range, seg_instance_indexes))

        # ensure memoization before threading
        self.triangulation_dirpath
        self.jt_info_filename
        self.include_coords
        self.exclude_coords
        self.validation_coords
        self.minibatch_fraction
        self.card_seg_countdown
        self.obs_dirpath
        self.float_filelistpath
        self.int_filelistpath
        self.validation_float_filelistpath
        self.validation_int_filelistpath
        self.float_tabfilepath
        self.gmtk_include_filename_relative
        self.means
        self.vars
        self.dont_train_filename
        self.output_master_filename
        self.params_dirpath
        self.window_lens
        self.use_dinucleotide
        self.num_int_cols
        self.train_prog
        self.validate_prog
        self.supervision_label_range_size

        threads = []
        with Session() as session:
            for instance_index, instance_features in enumerator:
                num_seg, seg_instance_index = instance_features

                thread = TrainThread(self, session, instance_index, num_seg)
                thread.start()
                threads.append(thread)

            # list of tuples(log_likelihood, input_master_filename,
            #                params_filename)
            instance_params = []
            for thread in threads:
                while thread.is_alive():
                    thread.join(JOIN_TIMEOUT)

                # this will get AttributeError if the thread failed and
                # therefore did not set thread.result
                try:
                    thread_result = thread.result
                except AttributeError:
                    raise AttributeError("""\
Training instance %s failed. See previously printed error for reason.
Final params file will not be written. Rerun the instance or use segway-winner
to find the winning instance anyway.""" % thread.instance_index)
                else:
                    instance_params.append(thread_result)

        return instance_params

    def recover_filename(self, resource):
        instance_index = self.instance_index

        # only want "input.master" not "input.0.master" if there is
        # only one instance
        if (not self.instance_make_new_params and
           resource == InputMasterSaver.resource_name):
            instance_index = None

        old_filename = make_default_filename(resource,
                                             self.recover_params_dirpath,
                                             instance_index)

        new_filename = make_default_filename(resource, self.params_dirpath,
                                             instance_index)
        Path(old_filename).copy2(new_filename)
        return new_filename

    def recover_train_instance(self, last_log_likelihood, log_likelihood,
                               validation_likelihood,
                               best_validation_likelihood):
        instance_index = self.instance_index
        recover_dirname = self.recover_dirname

        recover_log_likelihood_tab_filepath = \
            Path(self.make_log_likelihood_tab_filename(instance_index,
                                                       recover_dirname))

        if not recover_log_likelihood_tab_filepath.isfile():
            # If the likelihood tab file does not exist in this case, then it
            # means the recover directory was running a single instance which
            # would not generate any tab file with an instance labeled suffix.
            # Read the tab file that does not have a labeled number suffix.
            recover_log_likelihood_tab_filepath = \
                Path(self.make_log_likelihood_tab_filename(None,
                                                           recover_dirname))

        if not self.recover_round:
            # If we are recovering a previous training instance rather than
            # a round we need to copy the files from the old training directory
            # into our current one. If just using train-run-round, these will
            # already be present.
            self.input_master_filename = \
                self.recover_filename(InputMasterSaver.resource_name)
            log_likelihood_tab_filename = self.log_likelihood_tab_filename
            recover_log_likelihood_tab_filepath.copy2(
                log_likelihood_tab_filename)

        if self.validate:
            # recover validation sum tabfile
            recover_validation_sum_tab_filepath = \
                Path(self.make_validation_sum_tab_filename(instance_index,
                                                           recover_dirname))
            if not recover_validation_sum_tab_filepath.isfile():
                recover_validation_sum_tab_filepath = \
                    Path(self.make_validation_sum_tab_filename(None,
                                                           recover_dirname))

            # recover validation output tabfile
            recover_validation_output_tab_filepath = \
                Path(self.make_validation_output_tab_filename(instance_index,
                                                           recover_dirname))
            if not recover_validation_output_tab_filepath.isfile():
                recover_validation_output_tab_filepath = \
                    Path(self.make_validation_output_tab_filename(None,
                                                           recover_dirname))

            # recover last validation sum
            recover_validation_sum_filename = \
                Path(self.make_filename(PREFIX_VALIDATION_SUM,
                                       instance_index, EXT_LIKELIHOOD,
                                       subdirname=SUBDIRNAME_LIKELIHOOD,
                                       dirname=recover_dirname))
            if not recover_validation_sum_filename.isfile():
                recover_validation_sum_filename = \
                    Path(self.make_filename(PREFIX_VALIDATION_SUM,
                                            None, EXT_LIKELIHOOD,
                                            subdirname=SUBDIRNAME_LIKELIHOOD,
                                            dirname=recover_dirname))

            # recover last validation output
            recover_validation_output_filename = \
                Path(self.make_filename(PREFIX_VALIDATION_OUTPUT,
                                        instance_index, EXT_LIKELIHOOD,
                                        subdirname=SUBDIRNAME_LIKELIHOOD,
                                        dirname=recover_dirname))
            if not recover_validation_output_filename.isfile():
                recover_validation_output_filename = \
                    Path(self.make_filename(PREFIX_VALIDATION_OUTPUT,
                                            None, EXT_LIKELIHOOD,
                                            subdirname=SUBDIRNAME_LIKELIHOOD,
                                            dirname=recover_dirname))

            # recover validation sum winner
            recover_validation_sum_winner_filename = \
                Path(self.make_filename(PREFIX_VALIDATION_SUM_WINNER,
                                        instance_index, EXT_LIKELIHOOD,
                                        subdirname=SUBDIRNAME_LIKELIHOOD,
                                        dirname=recover_dirname))
            if not recover_validation_sum_winner_filename.isfile():
                recover_validation_sum_winner_filename = \
                    Path(self.make_filename(PREFIX_VALIDATION_SUM_WINNER,
                                            None, EXT_LIKELIHOOD,
                                            subdirname=SUBDIRNAME_LIKELIHOOD,
                                            dirname=recover_dirname))

            # recover validation output winner
            recover_validation_output_winner_filename = \
                Path(self.make_filename(PREFIX_VALIDATION_OUTPUT_WINNER,
                                        instance_index, EXT_LIKELIHOOD,
                                        subdirname=SUBDIRNAME_LIKELIHOOD,
                                        dirname=recover_dirname))
            if not recover_validation_output_winner_filename.isfile():
                recover_validation_output_winner_filename = \
                    Path(self.make_filename(PREFIX_VALIDATION_OUTPUT_WINNER,
                                            None, EXT_LIKELIHOOD,
                                            subdirname=SUBDIRNAME_LIKELIHOOD,
                                            dirname=recover_dirname))
            if not self.recover_round:
                copy2(recover_validation_sum_tab_filepath,
                      self.validation_sum_tab_filename)
                copy2(recover_validation_output_tab_filepath,
                      self.validation_output_tab_filename)
                copy2(recover_validation_sum_filename,
                      self.validation_sum_filename)
                copy2(recover_validation_output_filename,
                      self.validation_output_filename)
                copy2(recover_validation_sum_winner_filename,
                      self.validation_sum_winner_filename)
                copy2(recover_validation_output_winner_filename,
                      self.validation_output_winner_filename)

        # Check if a round had been finished, and produced a likelihood
        if recover_log_likelihood_tab_filepath.isfile():
            with open(recover_log_likelihood_tab_filepath) \
                    as log_likelihood_tab_file:
                log_likelihoods = [float(line.rstrip())
                                   for line in log_likelihood_tab_file.readlines()]
        else:
            # Otherwise, set likelihoods to empty
            log_likelihoods = []

        final_round_index = len(log_likelihoods)
        if final_round_index == 0:
            # This is the case where train-run-round was used for the first
            # round sets the log_likelihood temporarily as it would be
            # otherwise
            log_likelihood = -inf
        if final_round_index > 0:
            log_likelihood = log_likelihoods[-1]
        if final_round_index > 1:
            last_log_likelihood = log_likelihoods[-2]

        if self.validate:
            with open(recover_validation_sum_tab_filepath) \
                as validation_sum_tab_file:
                validation_sums = [float(line.rstrip())
                                   for line in validation_sum_tab_file.readlines()]
            validation_likelihood = validation_sums[-1]
            best_validation_likelihood = max(validation_sums)
            best_validation_index = validation_sums.index(
                best_validation_likelihood)


        old_params_filename = self.make_params_filename(instance_index,
                                                        recover_dirname)
        new_params_filename = self.params_filename
        for round_index in range(final_round_index):
            old_curr_params_filename = extjoin(old_params_filename,
                                               str(round_index))
            new_curr_params_filename = extjoin(new_params_filename,
                                               str(round_index))

            if not self.recover_round:
                Path(old_curr_params_filename).copy2(new_curr_params_filename)
            if self.validate:
                if round_index == best_validation_index:
                    self.best_params_filename = new_curr_params_filename

        if final_round_index:
            self.last_params_filename = new_curr_params_filename
        if self.recover_round:
            self.max_em_iters = final_round_index + 1

        return last_log_likelihood, log_likelihood, final_round_index, \
            validation_likelihood, best_validation_likelihood

    def make_instance_initial_results(self):
        """
        returns last_log_likelihood, log_likelihood, round_index
        -inf, -inf, 0 if there is no recovery--this is also used to set initial
        values
        """
        # initial values:
        last_log_likelihood = -inf
        log_likelihood = -inf
        final_round_index = 0
        validation_likelihood = -inf
        best_validation_likelihood = -inf

        if self.recover_dirpath:
            return self.recover_train_instance(last_log_likelihood,
                                               log_likelihood,
                                               validation_likelihood,
                                               best_validation_likelihood)

        return last_log_likelihood, log_likelihood, final_round_index, \
            validation_likelihood, best_validation_likelihood

    def recover_viterbi_window(self, window_index):
        """
        returns False if no recovery
                True if recovery
        """
        recover_filenames = self.recover_viterbi_filenames
        if not recover_filenames:
            return False

        recover_filename = recover_filenames[window_index]
        try:
            with open(recover_filename) as oldfile:
                lines = oldfile.readlines()
        except IOError as err:
            if err.errno == ENOENT:
                return False
            else:
                raise

        window = self.windows[window_index]
        window_chrom = window.chrom

        # XXX: duplicative
        row, line_coords = parse_bed4(lines[0])
        (line_chrom, line_start, line_end, seg) = line_coords
        if line_chrom != window_chrom or int(line_start) != window.start:
            return False

        row, line_coords = parse_bed4(lines[-1])
        (line_chrom, line_start, line_end, seg) = line_coords
        if line_chrom != window_chrom or int(line_end) != window.end:
            return False

        # copy the old filename to where the job's output would have
        # landed
        Path(recover_filename).copy2(self.viterbi_filenames[window_index])

        print("window", window_index, "already complete", file=sys.stderr)

        return True

    def queue_identify(self, restartable_jobs, window_index, prefix_job_name,
                       prog, kwargs, output_filenames):
        prog = self.prog_factory(prog)
        job_name = self.make_job_name_identify(prefix_job_name, window_index)
        output_filename = output_filenames[window_index]

        kwargs = self.get_identify_kwargs(window_index, kwargs)

        if prog == VITERBI_PROG:
            kind = ANNOTATE_TASK_KIND
        else:
            kind = POSTERIOR_TASK_KIND

        # "0" or "1"
        is_reverse = str(int(self.is_in_reversed_world(window_index)))

        window = self.windows[window_index]

        track_indexes = self.world_track_indexes[window.world]
        genomedata_names = self.world_genomedata_names[window.world]

        track_indexes_text = ",".join(map(str, track_indexes))
        genomedata_names_text = ",".join(genomedata_names)

        if self.virtual_evidence:
            virtual_evidence_coords = \
                self.virtual_evidence_coords[(window.world, window.chrom)]
            virtual_evidence_priors = \
                self.virtual_evidence_priors[(window.world, window.chrom)]
        else:
            virtual_evidence_coords = None
            virtual_evidence_priors = None

        # Prefix args all get mapped with "str" function!
        prefix_args = [find_executable("segway-task"), "run", kind,
                       output_filename, window.chrom,
                       window.start, window.end, self.resolution, is_reverse,
                       self.num_segs, self.num_subsegs, self.output_label,
                       genomedata_names_text,
                       self.distribution, track_indexes_text,
                       self.virtual_evidence,
                       virtual_evidence_coords,
                       virtual_evidence_priors,
                       self.num_mix_components,]

        output_filename = None

        num_frames = self.window_lens[window_index]

        restartable_job = self.queue_task(prog, kwargs, job_name,
                                          num_frames,
                                          output_filename=output_filename,
                                          prefix_args=prefix_args)

        restartable_jobs.queue(restartable_job)

    def get_identify_kwargs(self, window_index, extra_kwargs):
        cpp_command_options = self.make_cpp_options(self.params_filename)

        res = dict(inputMasterFile=self.input_master_filename,
                   cppCommandOptions=cpp_command_options,
                   cliqueTableNormalize="0.0",
                   **self.make_gmtk_kwargs())

        if self.is_in_reversed_world(window_index):
            res["gpr"] = REVERSE_GPR

        res.update(extra_kwargs)

        return res

    def is_in_reversed_world(self, window_index):
        return self.windows[window_index].world in self.reverse_worlds

    def save_identify_posterior(self):
        for world in range(self.num_worlds):
            if self.identify.finish:
                IdentifySaver(self)(world)

            if self.posterior.finish:
                PosteriorSaver(self)(world)

    def run_identify_posterior(self):
        self.instance_index = "identify"

        if self.identify.init or self.posterior.init:
            self.init_shared()
            self.save_tab_file(self, IDENTIFY_OPTION_TYPES,
                               IDENTIFY_FILEBASENAME)
            self.make_subdir(SUBDIRNAME_VITERBI)
            self.make_subdir(SUBDIRNAME_POSTERIOR)
        else:
            self.set_triangulation_filename()
            self.load_identify_options(self.work_dirname)
            self.save_gmtk_input()

        # if output_label == "subseg" or "full", need to catch
        # superlabel and sublabel output from gmtk
        if self.output_label != "seg":
            VITERBI_REGEX_FILTER = "^(seg|subseg)$"
        else:
            VITERBI_REGEX_FILTER = "^seg$"

        # -: standard output, processed by segway-task
        kwargs = {"identify":
                  dict(triFile=self.triangulation_filename,
                       pVitRegexFilter=VITERBI_REGEX_FILTER,
                       cVitRegexFilter=VITERBI_REGEX_FILTER,
                       eVitRegexFilter=VITERBI_REGEX_FILTER,
                       vitCaseSensitiveRegexFilter=True, mVitValsFile="-"),
                  "posterior":
                  dict(triFile=self.posterior_triangulation_filename,
                       jtFile=self.posterior_jt_info_filename,
                       doDistributeEvidence=True,
                       **self.get_posterior_clique_print_ranges())}

        tasks = []
        filenames = {}
        if self.identify.run:
            tasks.append("identify")
            filenames.update(dict(identify=self.viterbi_filenames))
        if self.posterior.run:
            tasks.append("posterior")
            filenames.update(dict(posterior=self.posterior_filenames))

        with Session() as session:
            self.session = session
            with self.open_job_log_file() as self.job_log_file:
                restartable_jobs = RestartableJobDict(session,
                                                      self.job_log_file)

                for window_index, window_len in self.window_lens_sorted():
                    for task in tasks:
                        if (task == "identify" and
                        self.recover_viterbi_window(window_index)):
                            # XXX: should be able to recover posterior also
                            continue

                        self.queue_identify(restartable_jobs, window_index,
                                            PREFIX_JOB_NAMES[task], PROGS[task],
                                            kwargs[task], filenames[task])

                if self.dry_run:
                    return

                restartable_jobs.wait()

        self.save_identify_posterior()

    def make_script_filename(self, prefix):
        return self.make_filename(prefix, EXT_SH, subdirname=SUBDIRNAME_LOG)

    def make_run_msg(self):
        now = datetime.now()
        pkg_desc = working_set.find(Requirement.parse(__package__))
        run_msg = "## %s run %s at %s" % (pkg_desc, self.uuid, now)

        cmdline_top_filename = self.make_script_filename(PREFIX_CMDLINE_TOP)

        with open(cmdline_top_filename, "a") as cmdline_top_file:
            print(run_msg, file=cmdline_top_file)
            print(file=cmdline_top_file)
            print("cd", maybe_quote_arg(Path.getcwd()), file=cmdline_top_file)
            print(cmdline2text(), file=cmdline_top_file)

        return run_msg

    def run(self):
        """
        main run, after dirname is specified

        this is exposed so that it can be overriden in a subclass

        opens log files, saves parameters, and calls main function
        run_train() or run_identify_posterior()
        """
        # XXXopt: use binary I/O to gmtk rather than ascii for parameters

        # start log files, if they weren't already created by an ealier subtask
        if not Path(self.work_dirpath / SUBDIRNAME_LOG).exists():
            self.make_subdir(SUBDIRNAME_LOG)
        run_msg = self.make_run_msg()

        cmdline_short_filename = \
            self.make_script_filename(PREFIX_CMDLINE_SHORT)
        cmdline_long_filename = self.make_script_filename(PREFIX_CMDLINE_LONG)

        # Check if the genomedata archives are compatable with each other
        if not self.check_genomedata_archives():
            raise ValueError(
                "Genomedata archives do not have matching chromosome starts "
                "and ends"
            )

        with open(cmdline_short_filename, "a") as self.cmdline_short_file:
            with open(cmdline_long_filename, "a") as self.cmdline_long_file:
                print(run_msg, file=self.cmdline_short_file)
                print(run_msg, file=self.cmdline_long_file)

                if (self.validate and
                    self.train.init):
                    self.save_validation_set()

                if self.train:
                    self.run_train()

                if self.identify or self.posterior:
                    if self.posterior:
                        if self.recover_dirname:
                            raise NotImplementedError(
                                "Recovery is not yet supported for the "
                                "posterior task"
                            )
                        if self.num_worlds != 1:
                            raise NotImplementedError(
                                "Tied tracks are not yet supported for "
                                "the posterior task"
                            )

                    self.run_identify_posterior()

    def __call__(self, *args, **kwargs):
        # XXX: register atexit for cleanup_resources

        work_dirname = self.work_dirname
        if not Path(work_dirname).isdir() or self.clobber:
            self.make_dir(work_dirname, self.clobber)

        self.run(*args, **kwargs)


def parse_options(argv):
    from argparse import ArgumentParser, FileType

    version = "%(prog)s {}".format(__version__)
    description = """
<<<<<<< HEAD
    Segmentation and automated genome annotation."""

    usage = "segway [global_args] COMMAND [args]..."
=======

    Semi-automated genome annotation. \n\n
    Please see: segway TASK -h, for steps specific to each task"""
>>>>>>> 1e4686c1

    citation = """
    Citation: Hoffman MM, Buske OJ, Wang J, Weng Z, Bilmes J, Noble WS.  2012.
    Unsupervised pattern discovery in human chromatin structure through genomic
    segmentation. Nat Methods 9:473-476.
    http://dx.doi.org/10.1038/nmeth.1937"""

<<<<<<< HEAD
    parser = ArgumentParser(description=description, usage = usage,
                            epilog=citation)

    subtask_description = """
train			Runs gmtkEMtrain on specified genomedata archive(s)
- train-init		Sets up directory structure and generates all gmtk input files
- train-run		Runs training to completion or to a specified number of iterations
-- train-run-round	Runs a single round of training
- train-finish		Selects best training instance and generates output master and params files

annotate		Runs gmtkViterbi on given archives and training directory, provides labels to entire genome
- annotate-init		Sets up directory structure and generates all gmtk input files
- annotate-run		Submits jobs to Viterbi
- annotate-finish	Compiles all viterbi output files together into a single bed file for all labels

posterior		Runs gmtkJT and produces prior probability of each label at each index
- posterior-init	Sets up directory structure and generates all gmtk input files
- posterior-run		Submits jonbs to JT
- posterior-finish	Compiles all output posterior files, and produces a bed file for each label

Use `segway COMMAND --help`, for help specific to each command.
    """

    tasks = parser.add_subparsers(title="list of commands", dest="task_spec",
=======
    parser = ArgumentParser(description=description, usage = "",
                            epilog=citation)

    subtask_description = """
    List of available tasks:
    * train
    * annotate / [identify]
    * posterior

    Additionally these tasks are each divided into 3 or 4 subtasks
    * init
    * run
    * finish
    * run-round (train only)
    """

    tasks = parser.add_subparsers(title="Segway Tasks", dest="task_spec",
>>>>>>> 1e4686c1
                                  metavar=subtask_description)

    parser.add_argument("--version", action="version", version=version)

    # set global options first
    group = parser.add_argument_group("Technical variables")
    group.add_argument("-m", "--mem-usage", default=MEM_USAGE_PROGRESSION,
                       metavar="PROGRESSION",
                       help="try each float in PROGRESSION as the number "
                       "of gibibytes of memory to allocate in turn "
                       "(default %s)" % MEM_USAGE_PROGRESSION)

    group.add_argument("-S", "--split-sequences", metavar="SIZE",
                       default=MAX_SPLIT_SEQUENCE_LENGTH, type=int,
                       help="split up sequences that are larger than SIZE "
                       "bp (default %s)" % MAX_SPLIT_SEQUENCE_LENGTH)

    group.add_argument("-v", "--verbosity", type=int, default=VERBOSITY,
                       metavar="NUM",
                       help="show messages with verbosity NUM"
                       " (default %d)" % VERBOSITY)

    group.add_argument("--cluster-opt", action="append", default=[],
                       metavar="OPT",
                       help="specify an option to be passed to the "
                       "cluster manager")

    group = parser.add_argument_group("Flags")
    group.add_argument("-n", "--dry-run", action="store_true",
                       help="write all files, but do not run any executables")

    # define steps for each of the three main tasks
    train_init = tasks.add_parser("", add_help=False)
    train_run = tasks.add_parser("", add_help=False)
    train_finish = tasks.add_parser("", add_help=False)
    train_run_round = tasks.add_parser("", add_help=False)
    train_init_run = tasks.add_parser("", add_help=False)

    identify_init = tasks.add_parser("", add_help=False)
    identify_run = tasks.add_parser("", add_help=False)
    identify_finish = tasks.add_parser("", add_help=False)
    identify_init_run = tasks.add_parser("", add_help=False)

    # next two groups of options belong in train-init
    # with OptionGroup(parser, "Data selection") as group:
    group = train_init.add_argument_group("Data selection (train-init)")
    group.add_argument("-t", "--track", action="append", default=[],
                       metavar="TRACK", help="append TRACK to list of tracks"
                       " to use (default all)")

    # TODO: Fix action "load" and use FileType instead
    group.add_argument("--tracks-from", type=FileType("r"), metavar="FILE",
                       dest="track", nargs=1, help="append tracks from"
                       " newline-delimited FILE to list of tracks"
                       " to use")

    group.add_argument("--include-coords", metavar="FILE",
                       help="limit to genomic coordinates in"
                       " FILE (default all) (Note: does not apply to"
                       " --validation-coords)")

    # exclude goes after all includes
    group.add_argument("--exclude-coords", metavar="FILE",
                       help="filter out genomic coordinates in FILE"
                       " (default none)")

    group.add_argument("--resolution", type=int, metavar="RES",
                       help="downsample to every RES bp (default %d)" %
                       RESOLUTION)

    group.add_argument("--minibatch-fraction", type=float, metavar="FRAC",
                       default=MINIBATCH_DEFAULT,
                       help="Use a random fraction FRAC positions for each EM"
                       " iteration. Removes the likelihood stopping criterion,"
                       " so training always runs to the number of rounds"
                       " specified by --max-train-rounds.")

    group.add_argument("--validation-fraction", type=float, metavar="FRAC",
                       help="Use a random held out set of size FRAC of the"
                       " included genomic regions to validate the parameters"
                       " learned by each training round. The instance/round"
                       " with the best likelihood as validated by the holdout"
                       " set will be chosen as the winner after the specified"
                       " --max-train-rounds.")

    group.add_argument("--validation-coords", metavar="FILE",
                       help="Use genomic coordinates in FILE as a validation"
                       " set (default none)")

    group = train_init.add_argument_group("Model files (train-init)")
    group.add_argument("-i", "--input-master", metavar="FILE",
                       help="use or create input master in FILE"
                       " (default %s)" %
                       make_default_filename(InputMasterSaver.resource_name,
                                             DIRPATH_PARAMS))

    group.add_argument("-s", "--structure", metavar="FILE",
                       help="use or create structure in FILE (default %s)" %
                       make_default_filename(StructureSaver.resource_name))

    group.add_argument("-p", "--trainable-params", action="append",
                       default=[], metavar="FILE",
                       help="use or create trainable parameters in FILE"
                       " (default WORKDIR/params/params.params)")

    group.add_argument("--dont-train", metavar="FILE",
                       help="use FILE as list of parameters not to train"
                       " (default %s)" %
                       make_default_filename(RES_DONT_TRAIN, DIRPATH_AUX))

    group.add_argument("--seg-table", metavar="FILE",
                       help="load segment hyperparameters from FILE"
                       " (default none)")

    group.add_argument("--semisupervised", metavar="FILE",
                       help="semisupervised segmentation with labels in "
                       "FILE (default none)")

    group = train_init.add_argument_group("Modeling variables (train-init)")
    group.add_argument("-D", "--distribution", choices=DISTRIBUTIONS,
                       metavar="DIST",
                       help="use DIST distribution"
                       " (default %s)" % DISTRIBUTION_DEFAULT)

    group.add_argument("--mixture-components", type=int,
                         default=NUM_GAUSSIAN_MIX_COMPONENTS_DEFAULT,
                         help="Number of Gaussian mixture "
                         "components (default %d)"
                         % NUM_GAUSSIAN_MIX_COMPONENTS_DEFAULT)

    group.add_argument("--num-instances", type=int,
                       default=NUM_INSTANCES, metavar="NUM",
                       help="run NUM training instances, randomizing start"
                       " parameters NUM times (default %d)" % NUM_INSTANCES)

    group.add_argument("-N", "--num-labels", type=str, metavar="SLICE",
                       help="make SLICE segment labels"
                       " (default %d)" % NUM_SEGS)  # will use str2slice_or_int

    group.add_argument("--num-sublabels", type=int, metavar="NUM",
                       help="make NUM segment sublabels"
                       " (default %d)" % NUM_SUBSEGS)

    group.add_argument("--ruler-scale", type=int, metavar="SCALE",
                       help="ruler marking every SCALE bp (default the"
                       " resolution multiplied by 10)")

    group.add_argument("--prior-strength", type=float, metavar="RATIO",
                       help="use RATIO times the number of data counts as"
                       " the number of pseudocounts for the segment length"
                       " prior (default %f)" % PRIOR_STRENGTH)

    group.add_argument("--segtransition-weight-scale", type=float,
                       metavar="SCALE",
                       help="exponent for segment transition probability "
                       " (default %f)" % SEGTRANSITION_WEIGHT_SCALE)

    group.add_argument("--track-weight", type=float,
                       help="exponent for all input track probabilities "
                       " (default 1)")

    group.add_argument("--virtual-evidence-weight", type=float,
                       help="exponent for virtual evidence probability "
                       " (default %f)" % VIRTUAL_EVIDENCE_WEIGHT)

    group.add_argument("--reverse-world", action="append", type=int,
                       default=[], metavar="WORLD",
                       help="reverse sequences in concatenated world WORLD"
                       " (0-based)")

    group.add_argument("--var-floor", type=float, default=None,
                         help="Sets the variance floor, meaning that if any "
                         "of the variances of a track falls below "
                         'this value, then the variance is "floored" (prohibited '
                         "from falling below the floor value). If not using a "
                         "mixture of Gaussians, default unused, else default %f"
                         % VAR_FLOOR_GMM_DEFAULT)

    group = train_init.add_argument_group("Flags (train-init)")
    group.add_argument("-c", "--clobber", action="store_true",
                       help="delete any preexisting files and assumes any "
                       "model files specified in options as output to be "
                       "overwritten")

    # Train run is where the train-rounds are calculated
    group = train_run.add_argument_group("Modeling Variables (train-run)")
    group.add_argument("--max-train-rounds", type=int, metavar="NUM",
                       help="each training instance runs a maximum of NUM"
                       " rounds (default %d)" % MAX_EM_ITERS)

    # Directory would be recovered from train-run
    group = train_run.add_argument_group("Intermediate files (train-run)")
    group.add_argument("-o", "--observations", metavar="DIR",
                       help="DEPRECATED - temp files are now used and "
                       "recommended. Previously would use or create "
                       "observations in DIR (default %s)" %
                       (DIRPATH_WORK_DIR_HELP / SUBDIRNAME_OBS))

    group.add_argument("-r", "--recover", metavar="DIR",
                       help="continue from interrupted run in DIR")

<<<<<<< HEAD
    group = identify_init.add_argument_group("Flags (annotate-init)")
    group.add_argument("-c", "--clobber", action="store_true",
                       help="delete any preexisting files and assumes any "
                       "model files specified in options as output to be "
                       "overwritten")
=======
    group = train_init_run.add_argument_group("Virtual Evidence "
                                              "(train-init, train-run)")
    group.add_argument("--virtual-evidence", metavar="FILE",
                       help="virtual evidence with priors for labels at each position in "
                       "FILE (default none)")
>>>>>>> 1e4686c1

    # select coords to identify in the init step
    group = identify_init.add_argument_group("Data selection (annotate-init)")
    group.add_argument("--include-coords", metavar="FILE",
                       help="limit to genomic coordinates in"
                       " FILE (default all) (Note: does not apply to"
                       " --validation-coords)")

    # exclude goes after all includes
    group.add_argument("--exclude-coords", metavar="FILE",
                       help="filter out genomic coordinates in FILE"
                       " (default none)")

    group.add_argument("--output-label", type=str,
                       help="in the segmentation file, for each coordinate "
                       'print only its superlabel ("seg"), only its '
                       "sublabel (\"subseg\"), or both (\"full\")"
                       "  (default %s)" % OUTPUT_LABEL)

    group.add_argument("--seg-table", metavar="FILE",
                       help="load segment hyperparameters from FILE"
                       " (default none)")

    group = identify_init_run.add_argument_group("Virtual Evidence "
                                              "(annotate-init, annotate-run)")
    group.add_argument("--virtual-evidence", metavar="FILE",
                       help="virtual evidence with priors for labels at each position in "
                       "FILE (default none)")

    # output files are produced by identify-finish
    group = identify_finish.add_argument_group("Output files (annotate-finish)")
    group.add_argument("-b", "--bed", metavar="FILE",
                       help="create identification BED track in FILE"
                       " (default WORKDIR/%s)" % BED_FILEBASENAME)

    group.add_argument("--bigBed", metavar="FILE",
                       help="specify layered bigBed filename")

    args = tasks.add_parser("", add_help=False)
    # Positional arguments
    args.add_argument("archives", nargs="+")  # "+" for at least 1 arg
    args.add_argument("traindir", nargs=1)

    identify_args = tasks.add_parser("", add_help=False)
    identify_args.add_argument("annotatedir", nargs=1)

<<<<<<< HEAD
    tasks.add_parser("train-init", parents=[train_init, args],
                     usage = "segway train-init [args] GENOMEDATA TRAINDIR")
    tasks.add_parser("train-run", parents=[train_run, args],
                     usage = "segway train-run [args] GENOMEDATA TRAINDIR")
    tasks.add_parser("train-finish", parents=[train_finish, args],
                     usage = "segway train-finish [args] GENOMEDATA TRAINDIR")
    tasks.add_parser("train-run-round", parents=[train_run_round, args],
                     usage = "segway train-run-round [args] GENOMEDATA TRAINDIR")

    tasks.add_parser("annotate-init", parents=[identify_init, args,
                                               identify_args],
                     usage = "segway annotate-init [args] GENOMEDATA TRAINDIR ANNOTATEDIR")
    tasks.add_parser("annotate-run", parents=[identify_run, args,
                                              identify_args],
                     usage = "segway annotate-run [args] GENOMEDATA TRAINDIR ANNOTATEDIR")
=======
    tasks.add_parser("train-init", parents=[train_init, train_init_run, args])
    tasks.add_parser("train-run", parents=[train_run, train_init_run, args])
    tasks.add_parser("train-finish", parents=[train_finish, args])
    tasks.add_parser("train-run-round", parents=[train_run_round,
                                                 train_init_run, args])

    tasks.add_parser("annotate-init",
                     parents=[identify_init, identify_init_run, args,
                              identify_args])
    tasks.add_parser("annotate-run",
                     parents=[identify_run, identify_init_run, args,
                              identify_args])
>>>>>>> 1e4686c1
    tasks.add_parser("annotate-finish", parents=[identify_finish, args,
                                                 identify_args],
                     usage = "segway annotate-finish [args] GENOMEDATA TRAINDIR ANNOTATEDIR")

    # posterior and identify take the same options
<<<<<<< HEAD
    tasks.add_parser("posterior-init", parents=[identify_init, args,
                                                identify_args],
                     usage = "segway posterior-init [args] GENOMEDATA TRAINDIR POSTDIR")
    tasks.add_parser("posterior-run", parents=[identify_run, args,
                                               identify_args],
                     usage = "segway posterior-run [args] GENOMEDATA TRAINDIR POSTDIR")
=======
    tasks.add_parser("posterior-init",
                     parents=[identify_init, identify_init_run, args,
                              identify_args])
    tasks.add_parser("posterior-run",
                     parents=[identify_run, identify_init_run, args,
                              identify_args])
>>>>>>> 1e4686c1
    tasks.add_parser("posterior-finish", parents=[identify_finish, args,
                                                  identify_args],
                     usage = "segway posterior-finish [args] GENOMEDATA TRAINDIR POSTDIR")

<<<<<<< HEAD
    tasks.add_parser("train",
                     parents=[train_init, train_run, train_finish, args],
                     usage="segway train [args] GENOMEDATA TRAINDIR")
    tasks.add_parser("annotate",
                     parents=[identify_init, identify_run, identify_finish,
                              args, identify_args],
                     usage="segway annotate [args] GENOMEDATA TRAINDIR ANNOTATEDIR")
    tasks.add_parser("identify",
                     parents=[identify_init, identify_run, identify_finish,
                              args, identify_args],
                     usage="segway identify [args] GENOMEDATA TRAINDIR ANNOTATEDIR")
    tasks.add_parser("posterior",
                     parents=[identify_init, identify_run, identify_finish,
                              args, identify_args],
                     usage="segway posterior [args] GENOMEDATA TRAINDIR POSTDIR")
    tasks.add_parser("identify+posterior",
                     parents=[identify_init, identify_run, identify_finish,
                              args, identify_args],
                     usage="segway identify+posterior [args] GENOMEDATA TRAINDIR ANNOTATEDIR")
=======
    tasks.add_parser("train", usage="%(prog)s [GLOBAL_OPTION] TASK [TASK_OPTION]",
                     parents=[train_init, train_init_run, train_run,
                              train_finish, args])
    tasks.add_parser("annotate",
                     parents=[identify_init, identify_init_run, identify_run,
                              identify_finish, args, identify_args])
    tasks.add_parser("identify",
                     parents=[identify_init, identify_init_run, identify_run,
                              identify_finish, args, identify_args])
    tasks.add_parser("posterior",
                     parents=[identify_init, identify_init_run, identify_run,
                              identify_finish, args, identify_args])
    tasks.add_parser("identify+posterior",
                     parents=[identify_init, identify_init_run, identify_run,
                              identify_finish, args, identify_args])
>>>>>>> 1e4686c1

    options = parser.parse_args(argv)

    # options is a non-iterable Namespace object
    # Separate arguments and task_spec from options
    task_spec = options.task_spec
    archives = options.archives
    # Add [0] to unlist directory names
    traindir = options.traindir[0]
    if hasattr(options, "annotatedir"):
        annotatedir = options.annotatedir[0]
    else:
        annotatedir = None

    return task_spec, options, archives, traindir, annotatedir


def main(argv=sys.argv[1:]):
    task_spec, options, archives, traindir, annotatedir = parse_options(argv)

    runner = Runner.fromoptions(task_spec, archives,
                                traindir, annotatedir, options)

    return runner()

if __name__ == "__main__":
    sys.exit(main())<|MERGE_RESOLUTION|>--- conflicted
+++ resolved
@@ -97,7 +97,6 @@
 RULER_SCALE = 10
 MAX_EM_ITERS = 100
 CARD_SUPERVISIONLABEL_NONE = -1
-VIRTUAL_EVIDENCE_NONE = -1
 MINIBATCH_DEFAULT = -1
 VAR_FLOOR_GMM_DEFAULT = 0.00001
 
@@ -3192,12 +3191,8 @@
                     # own index
                     instance_random_seed = self.random_seed + index
                     self.random_state = RandomState(instance_random_seed)
-<<<<<<< HEAD
                 self.save_input_master(index, True)
-=======
->>>>>>> 1e4686c1
-
-                self.save_input_master(index, True)
+
 
         if not input_master_filename_is_new:
             # do not overwrite existing file
@@ -3844,15 +3839,9 @@
 
     version = "%(prog)s {}".format(__version__)
     description = """
-<<<<<<< HEAD
     Segmentation and automated genome annotation."""
 
     usage = "segway [global_args] COMMAND [args]..."
-=======
-
-    Semi-automated genome annotation. \n\n
-    Please see: segway TASK -h, for steps specific to each task"""
->>>>>>> 1e4686c1
 
     citation = """
     Citation: Hoffman MM, Buske OJ, Wang J, Weng Z, Bilmes J, Noble WS.  2012.
@@ -3860,7 +3849,6 @@
     segmentation. Nat Methods 9:473-476.
     http://dx.doi.org/10.1038/nmeth.1937"""
 
-<<<<<<< HEAD
     parser = ArgumentParser(description=description, usage = usage,
                             epilog=citation)
 
@@ -3885,25 +3873,6 @@
     """
 
     tasks = parser.add_subparsers(title="list of commands", dest="task_spec",
-=======
-    parser = ArgumentParser(description=description, usage = "",
-                            epilog=citation)
-
-    subtask_description = """
-    List of available tasks:
-    * train
-    * annotate / [identify]
-    * posterior
-
-    Additionally these tasks are each divided into 3 or 4 subtasks
-    * init
-    * run
-    * finish
-    * run-round (train only)
-    """
-
-    tasks = parser.add_subparsers(title="Segway Tasks", dest="task_spec",
->>>>>>> 1e4686c1
                                   metavar=subtask_description)
 
     parser.add_argument("--version", action="version", version=version)
@@ -4105,19 +4074,17 @@
     group.add_argument("-r", "--recover", metavar="DIR",
                        help="continue from interrupted run in DIR")
 
-<<<<<<< HEAD
+    group = train_init_run.add_argument_group("Virtual Evidence "
+                                              "(train-init, train-run)")
+    group.add_argument("--virtual-evidence", metavar="FILE",
+                       help="virtual evidence with priors for labels at each position in "
+                       "FILE (default none)")
+
     group = identify_init.add_argument_group("Flags (annotate-init)")
     group.add_argument("-c", "--clobber", action="store_true",
                        help="delete any preexisting files and assumes any "
                        "model files specified in options as output to be "
                        "overwritten")
-=======
-    group = train_init_run.add_argument_group("Virtual Evidence "
-                                              "(train-init, train-run)")
-    group.add_argument("--virtual-evidence", metavar="FILE",
-                       help="virtual evidence with priors for labels at each position in "
-                       "FILE (default none)")
->>>>>>> 1e4686c1
 
     # select coords to identify in the init step
     group = identify_init.add_argument_group("Data selection (annotate-init)")
@@ -4164,97 +4131,58 @@
     identify_args = tasks.add_parser("", add_help=False)
     identify_args.add_argument("annotatedir", nargs=1)
 
-<<<<<<< HEAD
-    tasks.add_parser("train-init", parents=[train_init, args],
+    tasks.add_parser("train-init", parents=[train_init, train_init_run, args],
                      usage = "segway train-init [args] GENOMEDATA TRAINDIR")
-    tasks.add_parser("train-run", parents=[train_run, args],
+    tasks.add_parser("train-run", parents=[train_run, train_init_run, args],
                      usage = "segway train-run [args] GENOMEDATA TRAINDIR")
     tasks.add_parser("train-finish", parents=[train_finish, args],
                      usage = "segway train-finish [args] GENOMEDATA TRAINDIR")
-    tasks.add_parser("train-run-round", parents=[train_run_round, args],
+    tasks.add_parser("train-run-round", parents=[train_run_round,
+                                                 train_init_run, args],
                      usage = "segway train-run-round [args] GENOMEDATA TRAINDIR")
-
-    tasks.add_parser("annotate-init", parents=[identify_init, args,
-                                               identify_args],
-                     usage = "segway annotate-init [args] GENOMEDATA TRAINDIR ANNOTATEDIR")
-    tasks.add_parser("annotate-run", parents=[identify_run, args,
-                                              identify_args],
-                     usage = "segway annotate-run [args] GENOMEDATA TRAINDIR ANNOTATEDIR")
-=======
-    tasks.add_parser("train-init", parents=[train_init, train_init_run, args])
-    tasks.add_parser("train-run", parents=[train_run, train_init_run, args])
-    tasks.add_parser("train-finish", parents=[train_finish, args])
-    tasks.add_parser("train-run-round", parents=[train_run_round,
-                                                 train_init_run, args])
 
     tasks.add_parser("annotate-init",
                      parents=[identify_init, identify_init_run, args,
-                              identify_args])
+                              identify_args],
+                     usage = "segway annotate-init [args] GENOMEDATA TRAINDIR ANNOTATEDIR")
     tasks.add_parser("annotate-run",
                      parents=[identify_run, identify_init_run, args,
-                              identify_args])
->>>>>>> 1e4686c1
+                              identify_args],
+                     usage = "segway annotate-run [args] GENOMEDATA TRAINDIR ANNOTATEDIR")
     tasks.add_parser("annotate-finish", parents=[identify_finish, args,
                                                  identify_args],
                      usage = "segway annotate-finish [args] GENOMEDATA TRAINDIR ANNOTATEDIR")
 
     # posterior and identify take the same options
-<<<<<<< HEAD
     tasks.add_parser("posterior-init", parents=[identify_init, args,
                                                 identify_args],
                      usage = "segway posterior-init [args] GENOMEDATA TRAINDIR POSTDIR")
     tasks.add_parser("posterior-run", parents=[identify_run, args,
                                                identify_args],
                      usage = "segway posterior-run [args] GENOMEDATA TRAINDIR POSTDIR")
-=======
-    tasks.add_parser("posterior-init",
-                     parents=[identify_init, identify_init_run, args,
-                              identify_args])
-    tasks.add_parser("posterior-run",
-                     parents=[identify_run, identify_init_run, args,
-                              identify_args])
->>>>>>> 1e4686c1
     tasks.add_parser("posterior-finish", parents=[identify_finish, args,
                                                   identify_args],
                      usage = "segway posterior-finish [args] GENOMEDATA TRAINDIR POSTDIR")
 
-<<<<<<< HEAD
     tasks.add_parser("train",
-                     parents=[train_init, train_run, train_finish, args],
+                     parents=[train_init, train_run, train_init_run, train_finish, args],
                      usage="segway train [args] GENOMEDATA TRAINDIR")
     tasks.add_parser("annotate",
-                     parents=[identify_init, identify_run, identify_finish,
+                     parents=[identify_init, identify_run, identify_init_run, identify_finish,
                               args, identify_args],
                      usage="segway annotate [args] GENOMEDATA TRAINDIR ANNOTATEDIR")
     tasks.add_parser("identify",
-                     parents=[identify_init, identify_run, identify_finish,
+                     parents=[identify_init, identify_init_run, identify_run, identify_finish,
                               args, identify_args],
                      usage="segway identify [args] GENOMEDATA TRAINDIR ANNOTATEDIR")
     tasks.add_parser("posterior",
-                     parents=[identify_init, identify_run, identify_finish,
+                     parents=[identify_init, identify_init_run, identify_run, identify_finish,
                               args, identify_args],
                      usage="segway posterior [args] GENOMEDATA TRAINDIR POSTDIR")
     tasks.add_parser("identify+posterior",
-                     parents=[identify_init, identify_run, identify_finish,
-                              args, identify_args],
-                     usage="segway identify+posterior [args] GENOMEDATA TRAINDIR ANNOTATEDIR")
-=======
-    tasks.add_parser("train", usage="%(prog)s [GLOBAL_OPTION] TASK [TASK_OPTION]",
-                     parents=[train_init, train_init_run, train_run,
-                              train_finish, args])
-    tasks.add_parser("annotate",
                      parents=[identify_init, identify_init_run, identify_run,
-                              identify_finish, args, identify_args])
-    tasks.add_parser("identify",
-                     parents=[identify_init, identify_init_run, identify_run,
-                              identify_finish, args, identify_args])
-    tasks.add_parser("posterior",
-                     parents=[identify_init, identify_init_run, identify_run,
-                              identify_finish, args, identify_args])
-    tasks.add_parser("identify+posterior",
-                     parents=[identify_init, identify_init_run, identify_run,
-                              identify_finish, args, identify_args])
->>>>>>> 1e4686c1
+                              identify_finish, args, identify_args],
+                     usage="segway identify+posterior [args] GENOMEDATA TRAINDIR POSTDIR")
 
     options = parser.parse_args(argv)
 
@@ -4273,6 +4201,7 @@
 
 
 def main(argv=sys.argv[1:]):
+
     task_spec, options, archives, traindir, annotatedir = parse_options(argv)
 
     runner = Runner.fromoptions(task_spec, archives,
