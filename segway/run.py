#!/usr/bin/env python
from __future__ import division, with_statement

"""
run: main Segway implementation
"""

# Copyright 2008-2014 Michael M. Hoffman <michael.hoffman@utoronto.ca>

from collections import defaultdict, namedtuple
from copy import copy
from datetime import datetime
from distutils.spawn import find_executable
from errno import EEXIST, ENOENT
from functools import partial
from itertools import count, izip, product
from math import ceil, ldexp
from os import fchmod, environ, extsep
import re
from shutil import copy2
import stat
from string import letters
import sys
from threading import Event, Lock, Thread
from time import sleep
from urllib import quote
from uuid import uuid1
from warnings import warn

from genomedata import Genome
from numpy import (append, arcsinh, array, empty, finfo, float32, int64, inf,
                   square, vstack, zeros)
<<<<<<< HEAD
from numpy.random import choice, uniform
=======
from numpy.random import RandomState
>>>>>>> 7ffc574d
from optplus import str2slice_or_int
from optbuild import AddableMixin
from path import path
import pipes
from pkg_resources import Requirement, working_set
from tabdelim import DictReader, ListWriter

from .bed import parse_bed4, read_native
from .cluster import (make_native_spec, JobTemplateFactory, RestartableJob,
                      RestartableJobDict, Session)
from .include import IncludeSaver
from .input_master import InputMasterSaver
from .observations import Observations
from .output import IdentifySaver, PosteriorSaver
from .structure import StructureSaver
from ._util import (ceildiv, data_filename, DTYPE_OBS_INT, DISTRIBUTION_NORM,
                    DISTRIBUTION_GAMMA, DISTRIBUTION_ASINH_NORMAL,
                    EXT_BED, EXT_FLOAT, EXT_GZ, EXT_INT, EXT_PARAMS,
                    EXT_TAB, extjoin, extjoin_not_none, GB,
                    ISLAND_BASE_NA, ISLAND_LST_NA, load_coords,
                    make_default_filename, make_filelistpath,
                    make_prefix_fmt, MB, memoized_property,
                    OFFSET_START, OFFSET_END, OFFSET_STEP,
                    OptionBuilder_GMTK, POSTERIOR_PROG,
                    PREFIX_LIKELIHOOD, PREFIX_PARAMS, SEG_TABLE_WIDTH,
                    SUBDIRNAME_LOG, SUBDIRNAME_PARAMS,
                    SUPERVISION_LABEL_OFFSET,
                    SUPERVISION_UNSUPERVISED,
                    SUPERVISION_SEMISUPERVISED, USE_MFSDG,
                    VITERBI_PROG)
from .version import __version__

# set once per file run
UUID = uuid1().hex

# XXX: I should really get some sort of Enum for this, I think Peter
# Norvig has one
DISTRIBUTIONS = [DISTRIBUTION_NORM, DISTRIBUTION_GAMMA,
                 DISTRIBUTION_ASINH_NORMAL]
DISTRIBUTION_DEFAULT = DISTRIBUTION_ASINH_NORMAL

MIN_NUM_SEGS = 2
NUM_SEGS = MIN_NUM_SEGS
NUM_SUBSEGS = 1
OUTPUT_LABEL = "seg"
RULER_SCALE = 10
MAX_EM_ITERS = 100
CARD_SUPERVISIONLABEL_NONE = -1
MINIBATCH_DEFAULT = -1

ISLAND = True

# XXX: temporary code to allow easy switching
if ISLAND:
    ISLAND_BASE = 3
    ISLAND_LST = 100000
    HASH_LOAD_FACTOR = 0.98
else:
    ISLAND_BASE = ISLAND_BASE_NA
    ISLAND_LST = ISLAND_LST_NA
    HASH_LOAD_FACTOR = None

COMPONENT_CACHE = not ISLAND
DETERMINISTIC_CHILDREN_STORE = not ISLAND

assert (ISLAND or
        (ISLAND_LST == ISLAND_LST_NA and ISLAND_BASE == ISLAND_BASE_NA))

LINEAR_MEM_USAGE_MULTIPLIER = 1
MEM_USAGE_MULTIPLIER = 2

JOIN_TIMEOUT = finfo(float).max

SWAP_ENDIAN = False

# option defaults
VERBOSITY = 0
PRIOR_STRENGTH = 0

FINFO_FLOAT32 = finfo(float32)
MACHEP_FLOAT32 = FINFO_FLOAT32.machep
TINY_FLOAT32 = FINFO_FLOAT32.tiny

SIZEOF_FLOAT32 = float32().nbytes
SIZEOF_DTYPE_OBS_INT = DTYPE_OBS_INT().nbytes

# sizeof tmp space used per frame
SIZEOF_FRAME_TMP = (SIZEOF_FLOAT32 + SIZEOF_DTYPE_OBS_INT)

FUDGE_EP = -17  # ldexp(1, -17) = ~1e-6
assert FUDGE_EP > MACHEP_FLOAT32

FUDGE_TINY = -ldexp(TINY_FLOAT32, 6)

LOG_LIKELIHOOD_DIFF_FRAC = 1e-5

NUM_SEQ_COLS = 2   # dinucleotide, presence_dinucleotide

NUM_SUPERVISION_COLS = 2  # supervision_data, presence_supervision_data

MAX_SPLIT_SEQUENCE_LENGTH = 2000000  # 2 million
MAX_FRAMES = MAX_SPLIT_SEQUENCE_LENGTH
MEM_USAGE_BUNDLE = 100 * MB  # XXX: should start using this again
MEM_USAGE_PROGRESSION = "2,3,4,6,8,10,12,14,15"

TMP_USAGE_BASE = 10 * MB  # just a guess

# train_window object has structure (window number, number of bases)
TRAIN_WINDOWS_WINDOW_NUM_INDEX = 0
TRAIN_WINDOWS_BASES_INDEX = 1
MAX_GMTK_WINDOW_COUNT = 10000

POSTERIOR_CLIQUE_INDICES = dict(p=1, c=1, e=1)

# defaults
NUM_INSTANCES = 1

CPP_DIRECTIVE_FMT = "-D%s=%s"

GMTK_INDEX_PLACEHOLDER = "@D"
NAME_BUNDLE_PLACEHOLDER = "bundle"

# programs
ENV_CMD = "/usr/bin/env"

# XXX: need to differentiate this (prog) from prog.prog == progname throughout
TRIANGULATE_PROG = OptionBuilder_GMTK("gmtkTriangulate")
EM_TRAIN_PROG = OptionBuilder_GMTK("gmtkEMtrain")

TMP_OBS_PROGS = frozenset([VITERBI_PROG, POSTERIOR_PROG])

# extensions and suffixes
EXT_BEDGRAPH = "bedGraph"
EXT_BIN = "bin"
EXT_LIKELIHOOD = "ll"
EXT_LOG = "log"
EXT_OUT = "out"
EXT_POSTERIOR = "posterior"
EXT_SH = "sh"
EXT_TXT = "txt"
EXT_TRIFILE = "trifile"

PREFIX_ACC = "acc"
PREFIX_CMDLINE_SHORT = "run"
PREFIX_CMDLINE_LONG = "details"
PREFIX_CMDLINE_TOP = "segway"
PREFIX_TRAIN = "train"
PREFIX_POSTERIOR = "posterior%s"

PREFIX_VITERBI = "viterbi"
PREFIX_WINDOW = "window"
PREFIX_JT_INFO = "jt_info"
PREFIX_JOB_LOG = "jobs"

PREFIX_JOB_NAME_TRAIN = "emt"
PREFIX_JOB_NAME_VITERBI = "vit"
PREFIX_JOB_NAME_POSTERIOR = "jt"
PREFIX_JOB_NAMES = dict(identify=PREFIX_JOB_NAME_VITERBI,
                        posterior=PREFIX_JOB_NAME_POSTERIOR)

SUFFIX_OUT = extsep + EXT_OUT
SUFFIX_TRIFILE = extsep + EXT_TRIFILE

# "segway.bed.gz"
BED_FILEBASENAME = extjoin(__package__, EXT_BED, EXT_GZ)

# "segway.%d.bed.gz"
BED_FILEBASEFMT = extjoin(__package__, "%d", EXT_BED, EXT_GZ)

# "posterior%s.bed.gz"
BEDGRAPH_FILEBASENAME = extjoin(PREFIX_POSTERIOR, EXT_BEDGRAPH, EXT_GZ)

# "posterior%s.%%d.bed.gz"
BEDGRAPH_FILEBASEFMT = extjoin(PREFIX_POSTERIOR, "%%d", EXT_BEDGRAPH, EXT_GZ)
FLOAT_TABFILEBASENAME = extjoin("observations", EXT_TAB)
TRAIN_FILEBASENAME = extjoin(PREFIX_TRAIN, EXT_TAB)

SUBDIRNAME_ACC = "accumulators"
SUBDIRNAME_AUX = "auxiliary"
SUBDIRNAME_JOB_SCRIPT = "cmdline"
SUBDIRNAME_LIKELIHOOD = "likelihood"
SUBDIRNAME_OBS = "observations"
SUBDIRNAME_POSTERIOR = "posterior"
SUBDIRNAME_VITERBI = "viterbi"

SUBDIRNAMES_EITHER = [SUBDIRNAME_AUX]
SUBDIRNAMES_TRAIN = [SUBDIRNAME_ACC, SUBDIRNAME_LIKELIHOOD,
                     SUBDIRNAME_PARAMS]

# job script file permissions: owner has read/write/execute
# permissions, group/others have read/execute permissions
JOB_SCRIPT_FILE_PERMISSIONS = stat.S_IRWXU | stat.S_IRGRP | stat.S_IXGRP \
                              | stat.S_IROTH | stat.S_IXOTH

JOB_LOG_FIELDNAMES = ["jobid", "jobname", "prog", "num_segs",
                      "num_frames", "maxvmem", "cpu", "exit_status"]
# XXX: should add num_subsegs as well, but it's complicated to pass
# that data into RestartableJobDict.wait()

TRAIN_FIELDNAMES = ["name", "value"]

TRAIN_OPTION_TYPES = \
    dict(input_master_filename=str, structure_filename=str,
         params_filename=str, dont_train_filename=str, seg_table_filename=str,
         distribution=str, len_seg_strength=float,
         segtransition_weight_scale=float, ruler_scale=int, resolution=int,
         num_segs=int, num_subsegs=int, output_label=str, track_specs=[str],
         reverse_worlds=[int])

# templates and formats
RES_OUTPUT_MASTER = "output.master"
RES_DONT_TRAIN = "dont_train.list"
RES_SEG_TABLE = "seg_table.tab"

TRAIN_ATTRNAMES = ["input_master_filename", "params_filename",
                   "log_likelihood_filename"]
LEN_TRAIN_ATTRNAMES = len(TRAIN_ATTRNAMES)

COMMENT_POSTERIOR_TRIANGULATION = \
    "%% triangulation modified for posterior decoding by %s" % __package__

RESOLUTION = 1

SEGTRANSITION_WEIGHT_SCALE = 1.0

DIRPATH_WORK_DIR_HELP = path("WORKDIR")
DIRPATH_AUX = DIRPATH_WORK_DIR_HELP / SUBDIRNAME_AUX
DIRPATH_PARAMS = DIRPATH_WORK_DIR_HELP / SUBDIRNAME_PARAMS

# 62 so that it's not in sync with the 10 second job wait sleep time
THREAD_START_SLEEP_TIME = 62  # XXX: this should become an option

# -gpr option for GMTK when reversing
REVERSE_GPR = "^0:-1:0"

Results = namedtuple("Results", ["log_likelihood", "num_segs",
                                 "input_master_filename", "params_filename",
                                 "log_likelihood_filename"])
OFFSET_FILENAMES = 2  # where the filenames begin in Results

PROGS = dict(identify=VITERBI_PROG, posterior=POSTERIOR_PROG)


# functions
def quote_trackname(text):
    # legal characters are ident in GMTK_FileTokenizer.ll:
    # {alpha})({alpha}|{dig}|\_|\-)* (alpha is [A-za-z], dig is [0-9])
    res = text.replace("_", "_5F")
    res = res.replace(".", "_2E")

    # quote eliminates everything that doesn't match except for "_.-",
    # replaces with % escapes
    res = quote(res, safe="")  # safe="" => quote "/" too
    res = res.replace("%", "_")

    # add stub to deal with non-alphabetic first characters
    if res[0] not in letters:
        # __ should never appear in strings quoted as before
        res = "x__" + res

    return res


class NoAdvance(str):
    """
    cause rewrite_strip_comments() to not consume an extra line
    """


class NewLine(NoAdvance):
    """
    add a line rather than replacing existing
    """
    # doesn't actually have any code. used solely for class identification


def rewrite_strip_comments(infile, outfile):
    """
    strips comments, and trailing whitespace from lines
    """
    for line in infile:
        inline = line.rstrip()

        if not inline or inline.startswith("%"):
            outline = inline
        else:
            outline = (yield inline)

            if isinstance(outline, NewLine):
                print >>outfile, inline
            elif outline is None:
                outline = inline

        print >>outfile, outline

        while isinstance(outline, NoAdvance):
            outline = (yield)

            if outline is not None:
                print >>outfile, outline


def consume_until(iterable, text):
    for line in iterable:
        if line.startswith(text):
            break


def slice2range(s):
    if isinstance(s, int):
        return [s]

    start = s.start
    stop = s.stop
    step = s.step

    # need to know the length of the sequence to work with stop == None
    assert stop is not None

    if start is None:
        start = 0

    if step is None:
        step = 1

    return xrange(start, stop, step)


def file_or_string_to_string_list(file_or_string):
    """Returns a list that will either contain each line from a file object or
    the single string given."""

    # Try to read all the lines from a file object
    try:
        return [line.rstrip() for line in file_or_string.readlines()]
    # If the object isn't a file, return its own type (presumed string)
    except AttributeError:
        return [file_or_string]


def is_training_progressing(last_ll, curr_ll,
                            min_ll_diff_frac=LOG_LIKELIHOOD_DIFF_FRAC):
    # using x !< y instead of x >= y to give the right default answer
    # in the case of NaNs
    return not abs((curr_ll - last_ll) / last_ll) < min_ll_diff_frac


def set_cwd_job_tmpl(job_tmpl):
    job_tmpl.workingDirectory = path.getcwd()


def rewrite_cliques(rewriter, frame, output_label):
    """
    returns the index of the added clique
    """
    # method
    rewriter.next()

    # number of cliques
    orig_num_cliques = int(rewriter.next())
    rewriter.send(NoAdvance(orig_num_cliques + 1))

    # original cliques
    for clique_index in xrange(orig_num_cliques):
        rewriter.next()

    # new clique
    if output_label != "seg":
        rewriter.send(NewLine("%d 2 seg %d subseg %d" %
                              (orig_num_cliques, frame, frame)))
    else:
        rewriter.send(NewLine("%d 1 seg %d" % (orig_num_cliques, frame)))

    # XXX: add subseg as a clique to report it in posterior

    return orig_num_cliques


def make_mem_req(mem_usage):
    # double usage at this point
    mem_usage_gibibytes = ceil(mem_usage / GB)

    return "%dG" % mem_usage_gibibytes


class Mixin_Lockable(AddableMixin):  # noqa
    def __init__(self, *args, **kwargs):
        self.lock = Lock()
        return AddableMixin.__init__(self, *args, **kwargs)

LockableDefaultDict = Mixin_Lockable + defaultdict


class TrainThread(Thread):
    def __init__(self, runner, session, instance_index, num_segs):
        # keeps it from rewriting variables that will be used
        # later or in a different thread
        self.runner = copy(runner)

        self.session = session
        self.num_segs = num_segs
        self.instance_index = instance_index

        Thread.__init__(self)

    def run(self):
        self.runner.session = self.session
        self.runner.num_segs = self.num_segs
        self.runner.instance_index = self.instance_index
        self.result = self.runner.run_train_instance()


def maybe_quote_arg(text):
    """return quoted argument, adding backslash quotes

    XXX: would be nice if this were smarter about what needs to be
    quoted, only doing this when special characters or whitespace are
    within the arg

    XXX: Enclosing characters in double quotes (`"') preserves the
    literal value of all characters within the quotes, with the
    exception of `$', ``', `\', and, when history expansion is
    enabled, `!'. The characters `$' and ``' retain their special
    meaning within double quotes (*note Shell Expansions::). The
    backslash retains its special meaning only when followed by one of
    the following characters: `$', ``', `"', `\', or `newline'. Within
    double quotes, backslashes that are followed by one of these
    characters are removed. Backslashes preceding characters without a
    special meaning are left unmodified. A double quote may be quoted
    within double quotes by preceding it with a backslash. If enabled,
    history expansion will be performed unless an `!' appearing in
    double quotes is escaped using a backslash. The backslash
    preceding the `!' is not removed.

    """
    return '"%s"' % text.replace('"', r'\"')


def cmdline2text(cmdline=sys.argv):
    return " ".join(maybe_quote_arg(arg) for arg in cmdline)


def _log_cmdline(logfile, cmdline):
    quoted_cmdline_list = []
    for cmdarg in cmdline:
        # pipes.quote() will only quote arguments that need
        # quotes to be run on shell commandline
        # NOTE: move to shlex.quote() when moving to python 3.3
        quoted_cmdline_list.append(pipes.quote(str(cmdarg)))
    quoted_cmdline = ' '.join(quoted_cmdline_list)
    print >>logfile, quoted_cmdline


def check_overlapping_supervision_labels(start, end, chrom, coords):
    for coord_start, coord_end in coords[chrom]:
        if not (coord_start >= end or coord_end <= start):
            raise ValueError("supervision label %s(%s, %s) overlaps"
                             "supervision label %s(%s, %s)" %
                             (chrom, coord_start, coord_end,
                              chrom, start, end))


def remove_bash_functions(environment):
    """Removes all bash functions (patched after 'shellshock') from an dictionary
    environment"""
    # Explicitly not using a dictionary comprehension to support Python
    # 2.6 (or earlier)
    # All bash functions in an exported environment after the shellshock
    # patch start with "BASH_FUNC"
    return dict(((key, value)
                for key, value in environment.iteritems()
                if not key.startswith("BASH_FUNC")))


class Track(object):
    def __init__(self, name_unquoted, is_data=True):
        self.name_unquoted = name_unquoted
        self.is_data = is_data
        self.group = None
        self.index = None
        self.genomedata_name = None

    @memoized_property
    def name(self):
        return quote_trackname(self.name_unquoted)

TRACK_DINUCLEOTIDE = Track("dinucleotide", is_data=False)
TRACK_SUPERVISIONLABEL = Track("supervisionLabel", is_data=False)

EXCLUDE_TRACKNAME_LIST = [
    TRACK_DINUCLEOTIDE.name_unquoted,
    TRACK_SUPERVISIONLABEL.name_unquoted
]


class TrackGroup(list):
    def _set_group(self, item):
        assert item.group is None
        item.group = self
        return item

    def __init__(self, items=[]):
        return list.__init__(self, [self._set_group(item) for item in items])

    def __setitem__(self, index, item):
        if isinstance(index, slice):
            raise NotImplementedError

        return list.__setitem__(self, index, self._set_group(item))

    def append(self, item):
        return list.append(self, self._set_group(item))

    def extend(self, items):
        return list.extend(self, [self._set_group(item) for item in items])

    def insert(self, index, item):
        return list.insert(self, index, self._set_group(item))

re_num_cliques = re.compile(r"^Number of cliques = (\d+)$")
re_clique_info = re.compile(r"^Clique information: .*, (\d+) unsigned words ")


class Runner(object):
    """
    Purpose:

    1. hold configuration--interface between UI and other code
    2. create necessary files (through Saver objects)
       TODO: move all saving to Saver objects
    3. execute GMTK
    4. monitor GMTK output
    5. convert output to bioinformatics formats
       TODO: move this to some other kind of object
    """
    def __init__(self, **kwargs):
        """
        usually not called directly, instead Runner.fromoptions() is called
        (which calls Runner.__init__())
        """
        self.uuid = UUID

        # filenames
        self.bigbed_filename = None
        self.gmtk_include_filename = None
        self.input_master_filename = None
        self.structure_filename = None
        self.triangulation_filename = None
        self.job_log_filename = None
        self.seg_table_filename = None
        self.supervision_filename = None

        self.params_filename = None  # actual params filename for this instance
        self.params_filenames = []  # list of possible params filenames
        self.recover_dirname = None
        self.work_dirname = None
        self.log_likelihood_filename = None
        self.log_likelihood_tab_filename = None

        self.obs_dirname = None

        self.include_coords_filename = None
        self.exclude_coords_filename = None

        self.minibatch_fraction = MINIBATCH_DEFAULT

        self.posterior_clique_indices = POSTERIOR_CLIQUE_INDICES.copy()

        self.triangulation_filename_is_new = None

        self.supervision_coords = None
        self.supervision_labels = None

        self.card_supervision_label = -1

        # tracks: list: all the tracks used
        self.tracks = []

        # track_groups: list of lists: each one is a grouping of
        # tracks that are similar to each other. Only one track from
        # each track group is used at a time during inference. A set
        # of tracks across groups being used at once is a "world."
        self.track_groups = []

        # default is 0
        self.global_mem_usage = LockableDefaultDict(int)

        # data
        # a "window" is what GMTK calls a segment
        self.windows = None
        self.mins = None
        self.track_specs = []

        # variables
        self.num_segs = NUM_SEGS
        self.num_subsegs = NUM_SUBSEGS
        self.output_label = OUTPUT_LABEL
        self.num_instances = NUM_INSTANCES
        self.len_seg_strength = PRIOR_STRENGTH
        self.distribution = DISTRIBUTION_DEFAULT
        self.max_em_iters = MAX_EM_ITERS
        self.max_split_sequence_length = MAX_SPLIT_SEQUENCE_LENGTH
        self.max_frames = MAX_FRAMES
        self.segtransition_weight_scale = SEGTRANSITION_WEIGHT_SCALE
        self.ruler_scale = RULER_SCALE
        self.resolution = RESOLUTION
        self.reverse_worlds = []  # XXXopt: this should be a set
        self.supervision_label_range_size = 0

        # flags
        self.clobber = False
        # XXX: this should become an int for num_starts
        self.train = False  # EM train
        self.posterior = False
        self.identify = False  # viterbi
        self.dry_run = False
        self.verbosity = VERBOSITY

        self.__dict__.update(kwargs)

    def set_tasks(self, text):
        tasks = text.split("+")
        if "train" in tasks and len(tasks) > 1:
            raise ValueError("train task must be run separately")

        for task in tasks:
            if task == "train":
                self.train = True
            elif (task == "identify" or 
                  task == "annotate"):
                self.identify = True
            elif task == "posterior":
                self.posterior = True
            else:
                raise ValueError("unrecognized task: %s" % task)

    def set_option(self, name, value):
        # want to actually set the Runner option when optparse option
        # is numeric zero (int or float), but not if it is an empty
        # list, empty str, None, False, etc.
        if value or value == 0:
            setattr(self, name, value)

    options_to_attrs = [("recover", "recover_dirname"),
                        ("observations", "obs_dirname"),
                        ("bed", "bed_filename"),
                        ("semisupervised", "supervision_filename"),
                        ("bigBed", "bigbed_filename"),
                        ("include_coords", "include_coords_filename"),
                        ("exclude_coords", "exclude_coords_filename"),
                        ("minibatch_fraction",),
                        ("num_instances",),
                        ("verbosity",),
                        ("split_sequences", "max_split_sequence_length"),
                        ("clobber",),
                        ("dry_run",),
                        ("input_master", "input_master_filename"),
                        ("structure", "structure_filename"),
                        ("dont_train", "dont_train_filename"),
                        ("seg_table", "seg_table_filename"),
                        ("distribution",),
                        ("prior_strength", "len_seg_strength"),
                        ("segtransition_weight_scale",),
                        ("ruler_scale",),
                        ("resolution",),
                        ("num_labels", "num_segs"),
                        ("num_sublabels", "num_subsegs"),
                        ("output_label", "output_label"),
                        ("max_train_rounds", "max_em_iters"),
                        ("reverse_world", "reverse_worlds"),
                        ("track", "track_specs")]

    @classmethod
    def fromargs(cls, args):
        """Parses the arguments (not options) that were given to segway"""
        res = cls()

        task_str = args[0]
        res.set_tasks(task_str)

        # If we're running the training task
        if res.train:
            # The genomedata archives are all arguments execept the final
            # train directory
            res.genomedata_names = args[1:-1]
            res.work_dirname = args[-1]
            # Check that there is at least 3 arguments
            assert len(args) >= 3
        # Otherwise
        else:
            # The genomedata archives except the final train directory and
            # posterior/identify working directory
            res.genomedata_names = args[1:-2]
            train_dir_name = args[-2]
            res.work_dirname = args[-1]

            try:
                res.load_train_options(train_dir_name)
            except IOError, err:
                # train.tab use is optional
                if err.errno != ENOENT:
                    raise

        return res


    def from_environment(self):
        # If there is a seed from the environment
        try:
            # Get the seed
            self.random_seed = int(environ["SEGWAY_RAND_SEED"])
        # Otherwise set no seed
        except KeyError:
            self.random_seed = None

        # Create a random number generator for this runner
        self.random_state = RandomState(self.random_seed)


    def add_track_group(self, tracknames):
        tracks = self.tracks
        track_group = TrackGroup()
        tracknames_unquoted = set(track.name_unquoted for track in tracks)

        # non-allowed special trackname
        if "supervisionLabel" in tracknames:
            raise ValueError("'supervisionLabel' trackname is internally "
                             "reserved and not allowed in supplied "
                             "tracknames")

        for trackname in tracknames:
            if trackname in tracknames_unquoted:
                raise ValueError("can't tie one track in multiple groups")

            track = Track(trackname)
            tracks.append(track)
            track_group.append(track)
            tracknames_unquoted.add(trackname)

        self.track_groups.append(track_group)


    @classmethod
    def fromoptions(cls, args, options):
        """This is the usual way a Runner is created.

        Calls Runner.fromargs() first.
        """
        res = cls.fromargs(args)
        res.from_environment()

        # Preprocess options
        # Convert any track files into a list of tracks
        track_specs = []
        for file_or_string in options.track:
            track_specs.extend(file_or_string_to_string_list(file_or_string))

        options.track = track_specs

        # Convert labels string into potential slice or an int
        # If num labels was specified
        if options.num_labels:
            options.num_labels = str2slice_or_int(options.num_labels)

        # bulk copy options that need no further processing
        for option_to_attr in cls.options_to_attrs:
            try:
                src, dst = option_to_attr
            except ValueError:
                src, = option_to_attr
                dst = src

            res.set_option(dst, getattr(options, src))

        # multiple lists to one
        res.user_native_spec = sum([opt.split(" ")
                                    for opt in options.cluster_opt], [])

        mem_usage_list = map(float, options.mem_usage.split(","))

        # XXX: should do a ceil first?
        # use int64 in case run.py is run on a 32-bit machine to control
        # 64-bit compute nodes
        res.mem_usage_progression = (array(mem_usage_list) * GB).astype(int64)

        # If the resolution is set to a non-default value
        # And the ruler has not been set from the options
        if (res.resolution != RESOLUTION and
           not options.ruler_scale):
            # Set the ruler scale to 10x the non-default value
            res.ruler_scale = res.resolution * 10
        # Else if the ruler is not divisible by the resolution
        elif res.ruler_scale % res.resolution != 0:
            # Report the value error
            raise ValueError("The ruler (%d) is not divisible by the"
                             " resolution (%d)" %
                             (res.ruler_scale, res.resolution))

        res.max_frames = ceildiv(res.max_split_sequence_length, res.resolution)

        # don't change from None if this is false
        params_filenames = options.trainable_params
        if params_filenames:
            res.params_filenames = params_filenames

        # track option processing
        for track_spec in res.track_specs:
            # local to each value of track_spec
            res.add_track_group(track_spec.split(","))

        if res.num_worlds > 1:
            res.check_world_fmt("bed_filename")
            res.check_world_fmt("bedgraph_filename")
            res.check_world_fmt("bigbed_filename")

        return res

    @memoized_property
    def triangulation_dirpath(self):
        res = self.work_dirpath / "triangulation"
        self.make_dir(res)

        return res

    @memoized_property
    def jt_info_filename(self):
        return self.make_filename(PREFIX_JT_INFO, EXT_TXT,
                                  subdirname=SUBDIRNAME_LOG)

    @memoized_property
    def posterior_jt_info_filename(self):
        return self.make_filename(PREFIX_JT_INFO, "posterior", EXT_TXT,
                                  subdirname=SUBDIRNAME_LOG)

    @memoized_property
    def work_dirpath(self):
        return path(self.work_dirname)

    @memoized_property
    def recover_dirpath(self):
        recover_dirname = self.recover_dirname
        if recover_dirname:
            return path(recover_dirname)

        # recover_dirname is None or ""
        return None

    @memoized_property
    def include_coords(self):
        return load_coords(self.include_coords_filename)

    @memoized_property
    def exclude_coords(self):
        return load_coords(self.exclude_coords_filename)

    @memoized_property
    def seg_table(self):
        filename = self.seg_table_filename

        if not filename:
            filename = data_filename("seg_table.tab")

        # always the last element of the range
        num_segs = slice2range(self.num_segs)[-1]

        res = zeros((num_segs, SEG_TABLE_WIDTH), dtype=int)

        ruler_scale = self.ruler_scale
        res[:, OFFSET_STEP] = ruler_scale

        with open(filename) as infile:
            reader = DictReader(infile)

            # Ensure that all ruler lengths are equal
            first_ruler_length = None

            # overwriting is allowed
            for row in reader:
                # XXX: factor out
                # get row_indexes
                label = row["label"]
                label_slice = str2slice_or_int(label)

                if isinstance(label_slice, slice) and label_slice.stop is None:
                    label_slice = slice(label_slice.start, num_segs,
                                        label_slice.step)

                row_indexes = slice2range(label_slice)

                # get slice
                len_slice = str2slice_or_int(row["len"])

                # When no step is specified, use the set ruler
                # NB: The default segment table does not have a step specified.
                segment_length_step = len_slice.step
                if segment_length_step is None:
                    segment_length_step = ruler_scale

                # When no minimum length is set, use the set ruler
                minimum_segment_length = len_slice.start
                if minimum_segment_length is None:
                    minimum_segment_length = ruler_scale

                # If this is the first row, get the first ruler length
                if first_ruler_length is None:
                    first_ruler_length = segment_length_step
                # Else if the first ruler length does not match this row's
                # length
                elif first_ruler_length is not segment_length_step:
                    # Raise a value error
                    raise ValueError("Segment table rulers are not equal."
                                     " Found ruler lengths %d and %d" %
                                     (first_ruler_length, segment_length_step))

                len_tuple = (minimum_segment_length, len_slice.stop,
                             segment_length_step)
                len_row = zeros((SEG_TABLE_WIDTH))

                for item_index, item in enumerate(len_tuple):
                    if item is not None:
                        len_row[item_index] = item

                res[row_indexes] = len_row

        return res

    @memoized_property
    def obs_dirpath(self):
        obs_dirname = self.obs_dirname

        if obs_dirname:
            res = path(obs_dirname)
        else:
            res = self.work_dirpath / SUBDIRNAME_OBS
            self.obs_dirname = res

        try:
            self.make_dir(res)
        except OSError, err:
            if not (err.errno == EEXIST and res.isdir()):
                raise

        return res

    @memoized_property
    def float_filelistpath(self):
        return self.make_obs_filelistpath(EXT_FLOAT)

    @memoized_property
    def int_filelistpath(self):
        return self.make_obs_filelistpath(EXT_INT)

    @memoized_property
    def float_tabfilepath(self):
        return self.obs_dirpath / FLOAT_TABFILEBASENAME

    @memoized_property
    def gmtk_include_filename_relative(self):
        return self.gmtk_include_filename

        # XXX: disable until you figure out a good way of dealing with
        # includes from params/input.master as well

        # dirpath_trailing_slash = self.work_dirpath + "/"
        # include_filename_relative = \
        #     include_filename.partition(dirpath_trailing_slash)[2]
        # assert include_filename_relative

        # self.gmtk_include_filename_relative = include_filename_relative

    @memoized_property
    def _means_untransformed(self):
        return self.sums / self.num_datapoints

    @memoized_property
    def means(self):
        return self.transform(self._means_untransformed)

    @memoized_property
    def vars(self):
        # this is an unstable way of calculating the variance,
        # but it should be good enough
        # Numerical Recipes in C, Eqn 14.1.7
        # XXX: best would be to switch to the pairwise parallel method
        # (see Wikipedia)

        sums_squares_normalized = self.sums_squares / self.num_datapoints
        return self.transform(sums_squares_normalized -
                              square(self._means_untransformed))

    @memoized_property
    def dont_train_filename(self):
        return self.save_resource(RES_DONT_TRAIN, SUBDIRNAME_AUX)

    @memoized_property
    def output_master_filename(self):
        return self.save_resource(RES_OUTPUT_MASTER, SUBDIRNAME_PARAMS)

    def make_viterbi_filenames(self, dirpath):
        """
        make viterbi filenames for a particular dirpath
        """
        viterbi_dirpath = dirpath / SUBDIRNAME_VITERBI
        num_windows = self.num_windows

        viterbi_filename_fmt = (PREFIX_VITERBI + make_prefix_fmt(num_windows) +
                                EXT_BED)
        return [viterbi_dirpath / viterbi_filename_fmt % index
                for index in xrange(num_windows)]

    @memoized_property
    def viterbi_filenames(self):
        self.make_subdir(SUBDIRNAME_VITERBI)
        return self.make_viterbi_filenames(self.work_dirpath)

    @memoized_property
    def recover_viterbi_filenames(self):
        recover_dirpath = self.recover_dirpath
        if recover_dirpath:
            return self.make_viterbi_filenames(recover_dirpath)
        else:
            return None

    @memoized_property
    def posterior_filenames(self):
        self.make_subdir(SUBDIRNAME_POSTERIOR)
        return map(self.make_posterior_filename, xrange(self.num_windows))

    @memoized_property
    def recover_posterior_filenames(self):
        raise NotImplementedError  # XXX

    @memoized_property
    def params_dirpath(self):
        return self.work_dirpath / SUBDIRNAME_PARAMS

    @memoized_property
    def recover_params_dirpath(self):
        recover_dirpath = self.recover_dirpath
        if recover_dirpath:
            return recover_dirpath / SUBDIRNAME_PARAMS

    @memoized_property
    def window_lens(self):
        return [len(window) for window in self.windows]

    @memoized_property
    def posterior_triangulation_filename(self):
        infilename = self.triangulation_filename

        # either strip ".trifile" off end, or just use the whole filename
        infilename_stem = (infilename.rpartition(SUFFIX_TRIFILE)[0] or
                           infilename)

        res = extjoin(infilename_stem, EXT_POSTERIOR, EXT_TRIFILE)

        clique_indices = self.posterior_clique_indices

        # XXX: this is a fairly hacky way of doing it and will not
        # work if the triangulation file changes from what GMTK
        # generates. probably need to key on tokens rather than lines
        with open(infilename) as infile:
            with open(res, "w") as outfile:
                print >>outfile, COMMENT_POSTERIOR_TRIANGULATION
                rewriter = rewrite_strip_comments(infile, outfile)

                consume_until(rewriter, "@@@!!!TRIFILE_END_OF_ID_STRING!!!@@@")
                consume_until(rewriter, "CE_PARTITION")

                components_indexed = enumerate(POSTERIOR_CLIQUE_INDICES)
                for component_index, component in components_indexed:
                    clique_index = rewrite_cliques(rewriter, component_index,
                                                   self.output_label)
                    clique_indices[component] = clique_index

                for line in rewriter:
                    pass

        return res

    @memoized_property
    def output_dirpath(self):
        return self.make_output_dirpath("o", self.instance_index)

    @memoized_property
    def error_dirpath(self):
        return self.make_output_dirpath("e", self.instance_index)

    @memoized_property
    def job_script_dirpath(self):
        return self.make_job_script_dirpath(self.instance_index)

    @memoized_property
    def use_dinucleotide(self):
        return TRACK_DINUCLEOTIDE in self.tracks

    @memoized_property
    def num_int_cols(self):
        if not USE_MFSDG or self.resolution > 1:
            res = self.num_track_groups
        else:
            res = 0

        if self.use_dinucleotide:
            res += NUM_SEQ_COLS
        if self.supervision_type != SUPERVISION_UNSUPERVISED:
            res += NUM_SUPERVISION_COLS

        return res

    @memoized_property
    def bed_filename(self):
        if self.num_worlds == 1:
            basename = BED_FILEBASENAME
        else:
            basename = BED_FILEBASEFMT

        return self.work_dirpath / basename

    @memoized_property
    def bedgraph_filename(self):
        if self.num_worlds == 1:
            basename = BEDGRAPH_FILEBASENAME
        else:
            basename = BEDGRAPH_FILEBASEFMT

        return self.work_dirpath / basename

    @memoized_property
    def train_prog(self):
        return self.prog_factory(EM_TRAIN_PROG)

    @memoized_property
    def seg_countdowns_initial(self):
        table = self.seg_table

        starts = table[:, OFFSET_START]
        ends = table[:, OFFSET_END]
        steps = table[:, OFFSET_STEP]

        # XXX: need to assert that ends are either 0 or are always
        # greater than starts

        # starts and ends must all be divisible by steps
        if ((starts % steps).any() or
           (ends % steps).any()):
            raise ValueError("A segment table start or end boundary is not"
                             " divisible by the ruler (%d)" % steps[0])

        # // = floor division
        seg_countdowns_start = starts // steps

        # need minus one to guarantee maximum
        seg_countdowns_end = (ends // steps) - 1

        seg_countdowns_both = vstack([seg_countdowns_start,
                                      seg_countdowns_end])

        return seg_countdowns_both.max(axis=0)

    @memoized_property
    def card_seg_countdown(self):
        return self.seg_countdowns_initial.max() + 1

    @memoized_property
    def num_track_groups(self):
        return len(self.track_groups)

    @memoized_property
    def num_windows(self):
        return len(self.windows)

    @memoized_property
    def num_bases(self):
        return sum(self.window_lens)

    @memoized_property
    def supervision_type(self):
        if self.supervision_filename:
            return SUPERVISION_SEMISUPERVISED
        else:
            return SUPERVISION_UNSUPERVISED

    @memoized_property
    def world_track_indexes(self):
        """
        Track indexes for a particular world.
        """

        return [[track.index for track in world]
                for world in zip(*self.track_groups)]

    @memoized_property
    def world_genomedata_names(self):
        """
        Genomedata archive list for a world.
        Ordered based on track groups
        """

        return [[track.genomedata_name for track in world]
                for world in zip(*self.track_groups)]

    @memoized_property
    def num_worlds(self):
        # XXX: add support for some heads having only one trackname
        # that is repeated

        track_groups = self.track_groups
        if not track_groups:  # use all the data in the archive
            return 1

        res = len(track_groups[0])

        assert all(len(track_group) == res for track_group in track_groups)

        return res

    @memoized_property
    def instance_make_new_params(self):
        """
        should I make new parameters in each instance?
        """
        return self.num_instances > 1 or isinstance(self.num_segs, slice)

    @memoized_property
    def num_segs_range(self):
        return slice2range(self.num_segs)

    def check_world_fmt(self, attr):
        """ensure that all options that need a template have it
        """
        value = getattr(self, attr)
        if value is None:
            return

        try:
            value % 0
        except TypeError:
            raise TypeError("%s for use with multiple worlds must contain "
                            "one format string character such as %%s" % attr)

    def transform(self, num):
        if self.distribution == DISTRIBUTION_ASINH_NORMAL:
            return arcsinh(num)
        else:
            return num

    def make_cpp_options(self, input_params_filename=None,
                         output_params_filename=None):
        directives = {}

        if input_params_filename:
            directives["INPUT_PARAMS_FILENAME"] = input_params_filename

        if output_params_filename:
            directives["OUTPUT_PARAMS_FILENAME"] = output_params_filename

        # prevent supervised variable from being inherited from train task
        if self.identify:
            directives["CARD_SUPERVISIONLABEL"] = CARD_SUPERVISIONLABEL_NONE

        directives["CARD_SEG"] = self.num_segs
        directives["CARD_SUBSEG"] = self.num_subsegs
        directives["CARD_FRAMEINDEX"] = self.max_frames
        directives["SEGTRANSITION_WEIGHT_SCALE"] = \
            self.segtransition_weight_scale

        res = " ".join(CPP_DIRECTIVE_FMT % item
                       for item in directives.iteritems())

        if res:
            return res

        # default: return None

    def load_log_likelihood(self):
        with open(self.log_likelihood_filename) as infile:
            log_likelihood = float(infile.read().strip())

        with open(self.log_likelihood_tab_filename, "a") as logfile:
            print >>logfile, str(log_likelihood)

        return log_likelihood

    def make_filename(self, *exts, **kwargs):
        """
        makes a filename by joining together exts

        kwargs:
        dirname: top level directory (default self.work_dirname)
        subdirname: next level directory
        """
        filebasename = extjoin_not_none(*exts)

        # add subdirname if it exists
        return path(kwargs.get("dirname", self.work_dirname)) \
            / kwargs.get("subdirname", "") \
            / filebasename

    def set_tracknames(self):
        """Set up track groups if not done already.

        Add index in Genomedata file for each data track.
        """

        tracks = self.tracks
        is_tracks_from_archive = False

        # Create a list of all tracks from all archives specified
        all_genomedata_tracks = []
        for genomedata_name in self.genomedata_names:
            with Genome(genomedata_name) as genome:
                all_genomedata_tracks.extend(genome.tracknames_continuous)

        # If tracks were specified on the command line or from file
        if tracks:
            # Check that all tracks specified appear only once across all
            # archives
            for trackname in (track.name_unquoted for track in tracks
                              if track.name_unquoted not in
                              EXCLUDE_TRACKNAME_LIST):
                track_count = all_genomedata_tracks.count(trackname)
                if track_count != 1:
                    raise ValueError(
                        "Track: {0} was found {1} times across all"
                        " archives".format(trackname, track_count)
                    )
        # Otherwise by default add all tracks from all archives
        else:
            # Add all tracks into individual track groups
            is_tracks_from_archive = True
            for trackname in all_genomedata_tracks:
                self.add_track_group([trackname])  # Adds to self.tracks

        # Raise an error if there are overlapping track names
        if self.is_tracknames_unique():
            error_msg = ""
            if is_tracks_from_archive:
                error_msg = "Duplicate tracknames found across genomedata"
                " archives"
            else:
                error_msg = "Arguments have duplicate tracknames"

            raise ValueError(error_msg)

        # For every data track in the track list
        for data_track in (track for track in tracks
                           if track.is_data):
            # For every genomedata archive
            for genomedata_name in self.genomedata_names:
                with Genome(genomedata_name) as genome:
                    # If the data track exists in this genome
                    if (data_track.name_unquoted in
                       genome.tracknames_continuous):
                        # Record the index of each data track specified found
                        # in this genome
                        data_track.index = genome.index_continuous(
                            data_track.name_unquoted
                        )
                        data_track.genomedata_name = genomedata_name
                        # Stop looking for this data track
                        break

        # If all tracks are not data
        if not any(track.is_data for track in tracks):
            # Set the float file list path to None
            self.float_filelistpath = None

    def get_last_params_filename(self, params_filename):
        if params_filename is not None and path(params_filename).exists():
            return params_filename

        # otherwise, None is returned by default. if it doesn't exist,
        # then it's actually a new filename, but the only time this
        # will be used is when new is not set. And this will only
        # happen from the master thread.

    def make_params_filename(self, instance_index=None, dirname=None):
        if dirname is None:
            dirname = self.work_dirname

        return self.make_filename(PREFIX_PARAMS, instance_index, EXT_PARAMS,
                                  dirname=dirname,
                                  subdirname=SUBDIRNAME_PARAMS)

    def get_params_filename(self, instance_index=None, new=False):
        # this is an unexpected corner case for now
        assert not (instance_index is None and new)

        params_filenames = self.params_filenames
        num_params_filenames = len(params_filenames)

        if instance_index is None and num_params_filenames == 1:
            # special case if there is only one param filename set
            # otherwise generate "params.params" anew
            params_filename = params_filenames[0]
        elif (instance_index is not None and
              num_params_filenames > instance_index):
            params_filename = params_filenames[instance_index]
        else:
            params_filename = None

        last_params_filename = self.get_last_params_filename(params_filename)

        # make new filenames when new is set, or params_filename is
        # not set, or the file already exists and we are training
        if (new or not params_filename or
           (self.train and path(params_filename).exists())):
            params_filename = self.make_params_filename(instance_index)

        return params_filename, last_params_filename

    def set_params_filename(self, instance_index=None, new=False):
        """
        None means the final params file, not for any particular thread
        """
        # if this is not run and params_filename is
        # unspecified, then it won't be passed to gmtkViterbiNew

        self.params_filename, self.last_params_filename = \
            self.get_params_filename(instance_index, new)

    def make_log_likelihood_tab_filename(self, instance_index, dirname):
        return self.make_filename(PREFIX_LIKELIHOOD, instance_index, EXT_TAB,
                                  dirname=dirname,
                                  subdirname=SUBDIRNAME_LOG)

    def set_log_likelihood_filenames(self, instance_index=None, new=False):
        """
        None means the final params file, not for any particular thread
        """
        if new or not self.log_likelihood_filename:
            log_likelihood_filename = \
                self.make_filename(PREFIX_LIKELIHOOD, instance_index,
                                   EXT_LIKELIHOOD,
                                   subdirname=SUBDIRNAME_LIKELIHOOD)

            self.log_likelihood_filename = log_likelihood_filename

            self.log_likelihood_tab_filename = \
                self.make_log_likelihood_tab_filename(instance_index,
                                                      self.work_dirname)

    def make_output_dirpath(self, dirname, instance_index):
        res = self.work_dirpath / "output" / dirname / str(instance_index)
        self.make_dir(res)

        return res

    def make_job_script_dirpath(self, instance_index):
        res = self.work_dirpath / SUBDIRNAME_JOB_SCRIPT / str(instance_index)
        self.make_dir(res)

        return res

    def make_dir(self, dirname, clobber=None):
        if clobber is None:
            clobber = self.clobber

        dirpath = path(dirname)

        if clobber:
            # just always try to delete it
            try:
                dirpath.rmtree()
            except OSError, err:
                if err.errno != ENOENT:
                    raise
        try:
            dirpath.makedirs()
        except OSError, err:
            # if the error is because directory exists, but it's
            # empty, then do nothing
            if (err.errno != EEXIST or not dirpath.isdir() or
                    dirpath.listdir()):
                raise

    def make_subdir(self, subdirname):
        self.make_dir(self.work_dirpath / subdirname)

    def make_subdirs(self, subdirnames):
        for subdirname in subdirnames:
            self.make_subdir(subdirname)

    def make_obs_filelistpath(self, ext):
        return make_filelistpath(self.obs_dirpath, ext)

    def save_resource(self, resname, subdirname=""):
        orig_filename = data_filename(resname)

        orig_filepath = path(orig_filename)
        dirpath = self.work_dirpath / subdirname

        orig_filepath.copy(dirpath)
        return dirpath / orig_filepath.name

    def save_include(self):
        # XXX: can this become a memoized property?
        # We may need to write the file even if it is specified
        aux_dirpath = self.work_dirpath / SUBDIRNAME_AUX

        self.gmtk_include_filename, self.gmtk_include_filename_is_new = \
            IncludeSaver(self)(self.gmtk_include_filename, aux_dirpath,
                               self.clobber)

    def subset_metadata_attr(self, name, reducer=sum):
        """subset a single metadata attribute to only the used tracks,
        grouping things in the same track groups together
        """

        # Get the data type for this genomedata attribute
        with Genome(self.genomedata_names[0]) as genome:
            attr = getattr(genome, name)

        track_groups = self.track_groups
        # Create an empty list of the same type as the genomedata attribute and
        # of the the same length of the track groups
        shape = len(track_groups)
        subset_array = empty(shape, attr.dtype)

        # For every track group
        for track_group_index, track_group in enumerate(track_groups):
            # For every genomedata archive
            track_group_attributes = empty(0, attr.dtype)
            for genomedata_name in self.genomedata_names:
                with Genome(genomedata_name) as genome:
                    # For each track in the track group that is in this archive
                    # Add the attribute from the track into a list
                    track_indexes = [track.index for track in track_group
                                     if track.genomedata_name ==
                                     genomedata_name]
                    genome_attr = getattr(genome, name)
                    track_group_attributes = append(track_group_attributes,
                                                    genome_attr[track_indexes])

            # Apply the "reducer" to the attributes list for this track group
            subset_array[track_group_index] = reducer(track_group_attributes)

        setattr(self, name, subset_array)

    def subset_metadata(self):
        """limits all the metadata attributes to only tracks that are used
        """
        subset_metadata_attr = self.subset_metadata_attr
        subset_metadata_attr("mins", min)
        subset_metadata_attr("sums")
        subset_metadata_attr("sums_squares")
        subset_metadata_attr("num_datapoints")

    def save_input_master(self, instance_index=None, new=False):
        if new:
            input_master_filename = None
        else:
            input_master_filename = self.input_master_filename

        self.input_master_filename, input_master_filename_is_new = \
            InputMasterSaver(self)(input_master_filename, self.params_dirpath,
                                   self.clobber, instance_index)

    def load_supervision(self):
        # The semi-supervised mode changes the DBN structure so there is an
        # additional "supervisionLabel" observed variable at every frame. This
        # can then be used to deterministically force the hidden state to have
        # a certain value at certain positions. From the Segway application's
        # point of view, absolutely everything else is the same--it works just
        # like unsupervised segmentation with an extra observed variable and
        # slightly different. GMTK does all the magic here (and from GMTK's
        # point of view, it's just a slightly different structure with a
        # different observed variable).
        #
        # The *semi* part of semi-supervised is that you can do this only at
        # certain positions and leave the rest of the genome unsupervised.

        supervision_type = self.supervision_type
        if supervision_type == SUPERVISION_UNSUPERVISED:
            return

        assert supervision_type == SUPERVISION_SEMISUPERVISED

        # defaultdict of list of ints
        # key: chrom
        # value: list of ints (label as number)
        supervision_labels = defaultdict(list)

        # defaultdict of lists of tuples
        # key: chrom
        # value: list of tuples (start, end)
        supervision_coords = defaultdict(list)

        with open(self.supervision_filename) as supervision_file:
            for datum in read_native(supervision_file):
                chrom = datum.chrom
                start = datum.chromStart
                end = datum.chromEnd

                check_overlapping_supervision_labels(start, end, chrom,
                                                     supervision_coords)

                supervision_coords[chrom].append((start, end))

                name = datum.name
                start_label, breaks, end_label = name.partition(":")
                if end_label == "":
                    # Supervision label specified without the colon
                    # This means it's not a soft assignment e.g "0" which
                    # means 0 is supervision label and extension is 1
                    # since we only need to keep 1 label.
                    supervision_labels[chrom].append(int(start_label))
                    self.set_supervision_label_range_size(1)
                else:
                    # Supervision label specified with a colon
                    # This means it's a soft assignment e.g. "0:5" which
                    # allow supervision label to be in [0,5). Here we should
                    # use 0 as supervison label and extension=5-0=5 meaning
                    # we keep 5 kind of labels (0,1,2,3,4).
                    start_label = int(start_label)
                    end_label = int(end_label)
                    supervision_labels[chrom].append(start_label)
                    if end_label <= start_label:
                        raise ValueError(
                            "Supervision label end label must be greater "
                            "than start label."
                        )
                    self.set_supervision_label_range_size(end_label -
                                                          start_label)

        max_supervision_label = max(max(labels)
                                    for labels
                                    in supervision_labels.itervalues())

        self.supervision_coords = supervision_coords
        self.supervision_labels = supervision_labels

        self.tracks.append(TRACK_SUPERVISIONLABEL)
        self.card_supervision_label = (max_supervision_label + 1 +
                                       SUPERVISION_LABEL_OFFSET)

    def set_supervision_label_range_size(self, new_extension):
        """This function takes a new label extension new_extension,
        and add it into the supervision_label_range_size set.

        Currently supervision_label_range_size only support one value,
        thus assignment is used to represent add functionality.
        If a new value tries to override an existing value (that is being
        set and doesn't match), an error will be thrown.
        """
        current_extension = self.supervision_label_range_size
        if current_extension != 0 and current_extension != new_extension:
            raise NotImplementedError(
                "Semisupervised soft label assignment currently does "
                "not support different range sizes. "
            )
        else:
            self.supervision_label_range_size = new_extension

    def save_structure(self):
        self.structure_filename, _ = \
            StructureSaver(self)(self.structure_filename, self.work_dirname,
                                 self.clobber)

    def check_genomedata_archives(self):
        """ Checks that all genomedata archives have matching chromosomes and
        that each chromosome has matching start and end coordinates

        Returns True if archives are valid, False otherwise"""

        # TODO: Ideally it's only necessary that for chromosomes that do match,
        # that their start and end coords match. As in, they do not necessarily
        # have to match on a per-chromosome basis. However when we assume that
        # they do it makes locating windows trivial and only has to be done on
        # a single genome

        # If there's more than one genomedata archive
        if len(self.genomedata_names) > 1:

            # Open the first genomedata archive as a reference
            with Genome(self.genomedata_names[0]) as sbjct:
                sbjct_coords = {}
                for chromosome in sbjct:
                    coord = (chromosome.start, chromosome.end)
                    sbjct_coords[chromosome.name] = coord

                # For every other genomedata archive
                for genomedata_name in self.genomedata_names[1:]:
                    with Genome(genomedata_name) as genome:
                        for chromosome in genome:
                            # If this chromosome doesn't exist in the reference
                            # genomedata archive
                            if chromosome.name not in \
                               sbjct_coords.keys():
                                # Return false
                                return False
                            # If the start and end coords don't match for this
                            # chromosome
                            if sbjct_coords[chromosome.name] != (
                                chromosome.start, chromosome.end
                            ):
                                # Return false
                                return False

                # Otherwise we've completed all checks successfully
                # Return true
                return True

        # Otherwise return true (for a single archive)
        else:
            return True

    def is_tracknames_unique(self):
        """ Checks if there exists more than one track with the same name.

        Returns True if duplicates found. False otherwise. """
        tracks = self.tracks
        tracknames_quoted = [track.name for track in tracks]
        return len(tracknames_quoted) != len(frozenset(tracknames_quoted))

    def save_gmtk_input(self):
        # can't run train and identify/posterior in the same run
        assert not ((self.identify or self.posterior) and self.train)

        self.load_supervision()
        self.set_tracknames()

        observations = Observations(self)

        # Use the first genomedata archive for locating windows
        with Genome(self.genomedata_names[0]) as genome:
            observations.locate_windows(genome)

        self.windows = observations.windows
        # XXX: does this need to be done before save()?
        self.subset_metadata()
        observations.save()

        self.float_filepaths = observations.float_filepaths
        self.int_filepaths = observations.int_filepaths

        if self.train:
            self.set_log_likelihood_filenames()

        self.save_include()
        self.set_params_filename()
        self.save_structure()

    def copy_results(self, name, src_filename, dst_filename):
        if dst_filename:
            copy2(src_filename, dst_filename)
        else:
            dst_filename = src_filename

        setattr(self, name, dst_filename)

    def prog_factory(self, prog):
        """
        allows dry_run
        """
        # XXX: this poisons a global variable
        prog.dry_run = self.dry_run

        return prog

    def make_acc_filename(self, instance_index, window_index):
        return self.make_filename(PREFIX_ACC, instance_index, window_index,
                                  EXT_BIN, subdirname=SUBDIRNAME_ACC)

    def make_posterior_filename(self, window_index):
        return self.make_filename(PREFIX_POSTERIOR, window_index, EXT_BED,
                                  subdirname=SUBDIRNAME_POSTERIOR)

    def make_job_name_train(self, instance_index, round_index, window_index):
        return "%s%d.%d.%s.%s.%s" % (PREFIX_JOB_NAME_TRAIN, instance_index,
                                     round_index, window_index,
                                     self.work_dirpath.name, self.uuid)

    def make_job_name_identify(self, prefix, window_index):
        return "%s%d.%s.%s" % (prefix, window_index, self.work_dirpath.name,
                               self.uuid)

    def make_gmtk_kwargs(self):
        """
        shared args to gmtkEMtrain, gmtkViterbi, gmtkJT
        """
        res = dict(strFile=self.structure_filename,
                   verbosity=self.verbosity,
                   island=ISLAND,
                   componentCache=COMPONENT_CACHE,
                   deterministicChildrenStore=DETERMINISTIC_CHILDREN_STORE,
                   jtFile=self.jt_info_filename,
                   obsNAN=True)

        if ISLAND:
            res["base"] = ISLAND_BASE
            res["lst"] = ISLAND_LST

        if HASH_LOAD_FACTOR is not None:
            res["hashLoadFactor"] = HASH_LOAD_FACTOR

        # XXX: dinucleotide-only won't work, because it has no float data
        assert (self.float_filelistpath and
                any(track.is_data for track in self.tracks))

        if self.float_filelistpath:
            res.update(of1=self.float_filelistpath,
                       fmt1="binary",
                       nf1=self.num_track_groups,
                       ni1=0,
                       iswp1=SWAP_ENDIAN)

        if self.int_filelistpath and self.num_int_cols:
            res.update(of2=self.int_filelistpath,
                       fmt2="binary",
                       nf2=0,
                       ni2=self.num_int_cols,
                       iswp2=SWAP_ENDIAN)

        return res

    def window_lens_sorted(self, reverse=True):
        """
        yields (window_index, window_mem_usage)

        if reverse: sort windows by decreasing size, so the most
        difficult windows are dropped in the queue first
        """
        window_lens = self.window_lens

        # XXX: use key=itemgetter(2) and enumerate instead of this silliness
        zipper = sorted(izip(window_lens, count()), reverse=reverse)

        # XXX: use itertools instead of a generator
        for window_len, window_index in zipper:
            yield window_index, window_len

    def log_cmdline(self, cmdline, args=None, script_file=None):
        if args is None:
            args = cmdline

        _log_cmdline(self.cmdline_short_file, cmdline)
        _log_cmdline(self.cmdline_long_file, args)

        if script_file is not None:
            _log_cmdline(script_file, args)

    def calc_tmp_usage_obs(self, num_frames, prog):
        if prog not in TMP_OBS_PROGS:
            return 0

        return num_frames * self.num_track_groups * SIZEOF_FRAME_TMP

    def calc_tmp_usage(self, num_frames, prog):
        return self.calc_tmp_usage_obs(num_frames, prog) + TMP_USAGE_BASE

    def queue_gmtk(self, prog, kwargs, job_name, num_frames,
                   output_filename=None, prefix_args=[]):
        gmtk_cmdline = prog.build_cmdline(options=kwargs)

        if prefix_args:
            # remove the command name itself from the passed arguments
            # XXX: this is ugly
            args = prefix_args + gmtk_cmdline[1:]
        else:
            args = gmtk_cmdline

        shell_job_name = extsep.join([job_name, EXT_SH])
        job_script_filename = self.job_script_dirpath / shell_job_name

        with open(job_script_filename, "w") as job_script_file:
            print >>job_script_file, "#!/usr/bin/env bash"
            # this doesn't include use of segway-wrapper, which takes the
            # memory usage as an argument, and may be run multiple times
            self.log_cmdline(gmtk_cmdline, args, job_script_file)
            # set permissions for script to run
            fchmod(job_script_file.fileno(), JOB_SCRIPT_FILE_PERMISSIONS)

        if self.dry_run:
            return None

        session = self.session
        job_tmpl = session.createJobTemplate()

        job_tmpl.jobName = job_name
        job_tmpl.remoteCommand = ENV_CMD
        job_tmpl.args = [job_script_filename]

        # this is going to cause problems on heterogeneous systems
        environment = environ.copy()
        try:
            # this causes errors
            del environment["PYTHONINSPECT"]
        except KeyError:
            pass

        # Remove all post shellshock exported bash functions from the
        # environment
        job_tmpl.jobEnvironment = remove_bash_functions(environment)

        if output_filename is None:
            output_filename = self.output_dirpath / job_name
        error_filename = self.error_dirpath / job_name

        job_tmpl.blockEmail = True

        job_tmpl.nativeSpecification = make_native_spec(*self.user_native_spec)

        set_cwd_job_tmpl(job_tmpl)

        tmp_usage = self.calc_tmp_usage(num_frames, prog)

        job_tmpl_factory = JobTemplateFactory(job_tmpl,
                                              tmp_usage,
                                              self.mem_usage_progression,
                                              output_filename,
                                              error_filename)

        mem_usage_key = (prog.prog, self.num_segs, num_frames)

        # XXXopt: should be able to calculate exactly the first
        # trial_index to start with, need to at least be able to load
        # data into RAM

        # XXX: should not have MemoryErrors

        return RestartableJob(session, job_tmpl_factory, self.global_mem_usage,
                              mem_usage_key)

    def queue_train(self, instance_index, round_index, window_index,
                    num_frames=0, **kwargs):
        """this calls Runner.queue_gmtk()

        if num_frames is not specified, then it is set to 0, where
        everyone will share their min/max memory usage. Used for calls
        from queue_train_bundle()
        """
        kwargs["inputMasterFile"] = self.input_master_filename

        name = self.make_job_name_train(instance_index, round_index,
                                        window_index)

        return self.queue_gmtk(self.train_prog, kwargs, name, num_frames)

    def queue_train_parallel(self, input_params_filename, instance_index,
                             round_index, train_windows, **kwargs):
        kwargs["cppCommandOptions"] = \
            self.make_cpp_options(input_params_filename)

        res = RestartableJobDict(self.session, self.job_log_file)

        make_acc_filename_custom = partial(self.make_acc_filename,
                                           instance_index)

        for window_index, window_len in train_windows:
            acc_filename = make_acc_filename_custom(window_index)
            kwargs_window = dict(trrng=window_index, storeAccFile=acc_filename,
                                 **kwargs)

            # -dirichletPriors T only on the first window
            kwargs_window["dirichletPriors"] = (window_index == 0)

            if self.is_in_reversed_world(window_index):
                kwargs_window["gpr"] = REVERSE_GPR

            num_frames = self.window_lens[window_index]

            restartable_job = self.queue_train(instance_index, round_index,
                                               window_index, num_frames,
                                               **kwargs_window)
            res.queue(restartable_job)

        return res

    def queue_train_bundle(self, input_params_filename, output_params_filename,
                           instance_index, round_index, train_windows, **kwargs
                           ):
        """bundle step: take parallel accumulators and combine them
        """
        acc_filename = self.make_acc_filename(instance_index,
                                              GMTK_INDEX_PLACEHOLDER)

        cpp_options = self.make_cpp_options(input_params_filename,
                                            output_params_filename)

        acc_range = ",".join(str(train_window[0]) for train_window in
                             train_windows)

        kwargs = dict(outputMasterFile=self.output_master_filename,
                      cppCommandOptions=cpp_options,
                      trrng="nil",
                      loadAccRange=acc_range,
                      loadAccFile=acc_filename,
                      **kwargs)

        restartable_job = self.queue_train(instance_index, round_index,
                                           NAME_BUNDLE_PLACEHOLDER, **kwargs)

        res = RestartableJobDict(self.session, self.job_log_file)
        res.queue(restartable_job)

        return res

    def get_posterior_clique_print_ranges(self):
        res = {}

        for clique, clique_index in self.posterior_clique_indices.iteritems():
            range_str = "%d:%d" % (clique_index, clique_index)
            res[clique + "CliquePrintRange"] = range_str

        return res

    def set_triangulation_filename(self, num_segs=None, num_subsegs=None):
        if num_segs is None:
            num_segs = self.num_segs

        if num_subsegs is None:
            num_subsegs = self.num_subsegs

        if (self.triangulation_filename_is_new or
           not self.triangulation_filename):
            self.triangulation_filename_is_new = True

            structure_filebasename = path(self.structure_filename).name
            triangulation_filebasename = \
                extjoin(structure_filebasename, str(num_segs),
                        str(num_subsegs), EXT_TRIFILE)

            self.triangulation_filename = (self.triangulation_dirpath /
                                           triangulation_filebasename)

        # print >>sys.stderr, ("setting triangulation_filename = %s"
        #                     % self.triangulation_filename)

    def run_triangulate_single(self, num_segs, num_subsegs=None):
        # print >>sys.stderr, "running triangulation"
        prog = self.prog_factory(TRIANGULATE_PROG)

        self.set_triangulation_filename(num_segs, num_subsegs)

        cpp_options = self.make_cpp_options()
        kwargs = dict(strFile=self.structure_filename,
                      cppCommandOptions=cpp_options,
                      outputTriangulatedFile=self.triangulation_filename,
                      verbosity=self.verbosity)

        # XXX: need exist/clobber logic here
        # XXX: repetitive with queue_gmtk
        self.log_cmdline(prog.build_cmdline(options=kwargs))

        prog(**kwargs)

    def run_triangulate(self):
        for num_segs in self.num_segs_range:
            self.run_triangulate_single(num_segs)

    def run_train_round(self, instance_index, round_index, **kwargs):
        """
        returns None: normal
        returns not None: abort
        """
        last_params_filename = self.last_params_filename
        curr_params_filename = extjoin(self.params_filename, str(round_index))

        if self.minibatch_fraction == MINIBATCH_DEFAULT:
            train_windows = list(self.window_lens_sorted())
        else:
            train_windows_all = list(self.window_lens_sorted())
            num_train_windows = len(train_windows_all)
<<<<<<< HEAD

            train_windows = []
            cur_bases = 0

            if num_train_windows >= MAX_GMTK_WINDOW_COUNT:
                # Workaround a GMTK bug
                # (https://gmtk-trac.bitnamiapp.com/trac/gmtk/ticket/588)
                # that raises an error if the last number in a list given to
                # -loadAccRange is greater than 9999 by always guaranteeing
                # the last number is less than MAX_GMTK_WINDOW_COUNT

                # sort train windows
                train_windows_all.sort()
                # choose all train windows with index less than
                # MAX_GMTK_WINDOW_COUNT
                valid_train_windows = train_windows_all[
                                      0:MAX_GMTK_WINDOW_COUNT
                                      ]
                # choose one train window randomly.
                # uniform chooses from the half-open interval [a, b)
                # so since window numbering begins at 0, choose between
                # [0, MAX_GMTK_WINDOW_COUNT)
                valid_gmtk_window_index = int(
                    uniform(0, MAX_GMTK_WINDOW_COUNT)
                    )
                # obtain the train window corresponding to the chosen
                # window index
                valid_train_window = \
                    valid_train_windows[valid_gmtk_window_index]

                # remove the chosen window from the list of windows,
                # so that the window does not get chosen again
                train_windows_all.remove(valid_train_window)

                # redefine the number of available train windows to be
                # the previous number minus 1
                num_train_windows = len(train_windows_all)

                # add the chosen window to the final list of train windows
                train_windows.append(valid_train_window)

                # start with the size of the chosen window
                cur_bases = train_windows[
                            TRAIN_WINDOWS_WINDOW_NUM_INDEX][
                            TRAIN_WINDOWS_BASES_INDEX]

            train_window_indices_shuffled = choice(range(num_train_windows),
                                                   num_train_windows,
                                                   replace=False)

=======
            train_window_indices_shuffled = \
            self.random_state.choice(range(num_train_windows),
                                                num_train_windows, replace=False)

            train_windows = []
            cur_bases = 0
>>>>>>> 7ffc574d
            total_bases = sum(
                train_window[1] for train_window in train_windows_all
            )

            for train_window_index in train_window_indices_shuffled:
                if (float(cur_bases) / total_bases) < self.minibatch_fraction:
                    train_windows.append(train_windows_all[train_window_index])
                    cur_bases += train_windows_all[train_window_index][1]
                else:
                    break

            if num_train_windows >= MAX_GMTK_WINDOW_COUNT - 1:
                # Regarding the same GMTK bug as above, sort in reverse
                # to ensure that the last number in the list given to
                # -loadAccRange is our chosen window (<10000)
                train_windows.sort(reverse=True)

        restartable_jobs = \
            self.queue_train_parallel(last_params_filename, instance_index,
                                      round_index, train_windows, **kwargs)
        restartable_jobs.wait()

        restartable_jobs = \
            self.queue_train_bundle(last_params_filename, curr_params_filename,
                                    instance_index, round_index, train_windows,
                                    llStoreFile=self.log_likelihood_filename,
                                    **kwargs)
        restartable_jobs.wait()

        self.last_params_filename = curr_params_filename

    def run_train_instance(self):
        instance_index = self.instance_index

        # If a random number generator seed exists
        if self.random_seed:
            # Create a new random number generator for this instance based on its
            # own index
            self.random_seed += instance_index
            self.random_state = RandomState(self.random_seed)

        self.set_triangulation_filename()

        # make new files if there is more than one instance
        new = self.instance_make_new_params

        self.set_log_likelihood_filenames(instance_index, new)
        self.set_params_filename(instance_index, new)

        # get previous (or initial) values
        last_log_likelihood, log_likelihood, round_index = \
            self.make_instance_initial_results()

        if round_index == 0:
            # if round > 0, this is set by self.recover_train_instance()
            self.save_input_master(instance_index, new)

        kwargs = dict(objsNotToTrain=self.dont_train_filename,
                      maxEmIters=1,
                      lldp=LOG_LIKELIHOOD_DIFF_FRAC * 100.0,
                      triFile=self.triangulation_filename,
                      **self.make_gmtk_kwargs())

        if self.dry_run:
            self.run_train_round(self.instance_index, round_index, **kwargs)
            return Results(None, None, None, None, None)

        return self.progress_train_instance(last_log_likelihood,
                                            log_likelihood,
                                            round_index, kwargs)

    def progress_train_instance(self, last_log_likelihood, log_likelihood,
                                round_index, kwargs):
        while (round_index < self.max_em_iters and
               ((self.minibatch_fraction != MINIBATCH_DEFAULT) or
                is_training_progressing(last_log_likelihood, log_likelihood))):
            self.run_train_round(self.instance_index, round_index, **kwargs)

            last_log_likelihood = log_likelihood
            log_likelihood = self.load_log_likelihood()
            round_index += 1

        # log_likelihood, num_segs and a list of src_filenames to save
        return Results(log_likelihood, self.num_segs,
                       self.input_master_filename, self.last_params_filename,
                       self.log_likelihood_filename)

    def save_train_options(self):
        filename = self.make_filename(TRAIN_FILEBASENAME)

        with open(filename, "w") as tabfile:
            writer = ListWriter(tabfile)
            writer.writerow(TRAIN_FIELDNAMES)

            for name, typ in sorted(TRAIN_OPTION_TYPES.iteritems()):
                value = getattr(self, name)
                if isinstance(typ, list):
                    for item in value:
                        writer.writerow([name, item])
                else:
                    writer.writerow([name, value])

    def load_train_options(self, traindirname):
        """
        load options from training and convert to appropriate type
        """
        filename = path(traindirname) / TRAIN_FILEBASENAME

        with open(filename) as tabfile:
            reader = DictReader(tabfile)

            for row in reader:
                name = row["name"]
                value = row["value"]

                typ = TRAIN_OPTION_TYPES[name]
                if isinstance(typ, list):
                    assert len(typ) == 1
                    item_typ = typ[0]
                    getattr(self, name).append(item_typ(value))
                else:
                    setattr(self, name, typ(value))

        if self.params_filename is not None:
            self.params_filenames = [self.params_filename]

    def setup_train(self):
        """
        return value: dst_filenames
        """
        assert self.num_instances >= 1

        # save the destination file for input_master as we will be
        # generating new input masters for each start

        # must be before file creation. Otherwise
        # input_master_filename_is_new will be wrong
        input_master_filename, input_master_filename_is_new = \
            InputMasterSaver(self)(self.input_master_filename,
                                   self.params_dirpath, self.clobber)

        self.input_master_filename = input_master_filename

        # should I make new parameters in each instance?
        if not self.instance_make_new_params:
            self.save_input_master()

        # save file locations to tab-delimited file
        self.save_train_options()

        if not input_master_filename_is_new:
            # do not overwrite existing file
            input_master_filename = None

        return [input_master_filename, self.params_filename,
                self.log_likelihood_filename]

    def get_thread_run_func(self):
        if len(self.num_segs_range) > 1 or self.num_instances > 1:
            return self.run_train_multithread
        else:
            return self.run_train_singlethread

    def finish_train(self, instance_params, dst_filenames):
        if self.instance_make_new_params:
            self.proc_train_results(instance_params, dst_filenames)
        elif not self.dry_run:
            # only one instance
            assert len(instance_params) == 1
            last_params_filename = instance_params[0].params_filename
            copy2(last_params_filename, self.params_filename)

            # always overwrite params.params
            copy2(last_params_filename, self.make_params_filename())

    def run_train(self):
        dst_filenames = self.setup_train()

        run_train_func = self.get_thread_run_func()

        # this is where the actual training takes place
        instance_params = run_train_func(self.num_segs_range)

        self.finish_train(instance_params, dst_filenames)

    def run_train_singlethread(self, num_segs_range):
        # having a single-threaded version makes debugging much easier
        with Session() as session:
            self.session = session
            self.instance_index = 0
            res = [self.run_train_instance()]

        self.session = None

        return res

    def run_train_multithread(self, num_segs_range):
        seg_instance_indexes = xrange(self.num_instances)
        enumerator = enumerate(product(num_segs_range, seg_instance_indexes))

        # ensure memoization before threading
        self.triangulation_dirpath
        self.jt_info_filename
        self.include_coords
        self.exclude_coords
        self.minibatch_fraction
        self.card_seg_countdown
        self.obs_dirpath
        self.float_filelistpath
        self.int_filelistpath
        self.float_tabfilepath
        self.gmtk_include_filename_relative
        self.means
        self.vars
        self.dont_train_filename
        self.output_master_filename
        self.params_dirpath
        self.window_lens
        self.use_dinucleotide
        self.num_int_cols
        self.train_prog
        self.supervision_label_range_size

        threads = []
        with Session() as session:
            try:
                for instance_index, instance_features in enumerator:
                    num_seg, seg_instance_index = instance_features
                    # print >>sys.stderr, (
                    #    "instance_index %s, num_seg %s, seg_instance_index %s"
                    #    % (instance_index, num_seg, seg_instance_index))
                    thread = TrainThread(self, session, instance_index,
                                         num_seg)
                    thread.start()
                    threads.append(thread)

                    # let all of one thread's jobs drop in the queue
                    # before you do the next one
                    # XXX: using some sort of semaphore would be better
                    # XXX: using a priority option to the system would be best
                    sleep(THREAD_START_SLEEP_TIME)

                # list of tuples(log_likelihood, input_master_filename,
                #                params_filename)
                instance_params = []
                for thread in threads:
                    while thread.isAlive():
                        # XXX: KeyboardInterrupts only occur if there is a
                        # timeout specified here. Is this a Python bug?
                        thread.join(JOIN_TIMEOUT)

                    # this will get AttributeError if the thread failed and
                    # therefore did not set thread.result
                    try:
                        thread_result = thread.result
                    except AttributeError:
                        raise AttributeError("""\
Training instance %s failed. See previously printed error for reason.
Final params file will not be written. Rerun the instance or use segway-winner
to find the winning instance anyway.""" % thread.instance_index)
                    else:
                        instance_params.append(thread_result)
            except KeyboardInterrupt:
                self.interrupt_event.set()
                for thread in threads:
                    thread.join()

                raise

        return instance_params

    def proc_train_results(self, instance_params, dst_filenames):
        if self.dry_run:
            return

        # finds the min by info_criterion (maximize log_likelihood)
        max_params = max(instance_params)

        self.num_segs = max_params.num_segs
        self.set_triangulation_filename()

        src_filenames = max_params[OFFSET_FILENAMES:]

        if None in src_filenames:
            raise ValueError("all training instances failed")

        assert LEN_TRAIN_ATTRNAMES == len(src_filenames) == len(dst_filenames)

        zipper = zip(TRAIN_ATTRNAMES, src_filenames, dst_filenames)
        for name, src_filename, dst_filename in zipper:
            self.copy_results(name, src_filename, dst_filename)

    def recover_filename(self, resource):
        instance_index = self.instance_index

        # only want "input.master" not "input.0.master" if there is
        # only one instance
        if (not self.instance_make_new_params and
           resource == InputMasterSaver.resource_name):
            instance_index = None

        old_filename = make_default_filename(resource,
                                             self.recover_params_dirpath,
                                             instance_index)

        new_filename = make_default_filename(resource, self.params_dirpath,
                                             instance_index)

        path(old_filename).copy2(new_filename)
        return new_filename

    def recover_train_instance(self, last_log_likelihood, log_likelihood):
        instance_index = self.instance_index
        recover_dirname = self.recover_dirname

        self.input_master_filename = \
            self.recover_filename(InputMasterSaver.resource_name)

        recover_log_likelihood_tab_filepath = \
            path(self.make_log_likelihood_tab_filename(instance_index,
                                                       recover_dirname))

        if not recover_log_likelihood_tab_filepath.isfile():
            # If the likelihood tab file does not exist in this case, then it
            # means the recover directory was running a single instance which
            # would not generate any tab file with an instance labeled suffix.
            # Read the tab file that does not have a labeled number suffix.
            recover_log_likelihood_tab_filepath = \
                path(self.make_log_likelihood_tab_filename(None,
                                                           recover_dirname))

        with open(recover_log_likelihood_tab_filepath) \
                as log_likelihood_tab_file:
            log_likelihoods = [float(line.rstrip())
                               for line in log_likelihood_tab_file.readlines()]

        final_round_index = len(log_likelihoods)
        if final_round_index > 0:
            log_likelihood = log_likelihoods[-1]
        if final_round_index > 1:
            last_log_likelihood = log_likelihoods[-2]

        log_likelihood_tab_filename = self.log_likelihood_tab_filename
        recover_log_likelihood_tab_filepath.copy2(log_likelihood_tab_filename)

        old_params_filename = self.make_params_filename(instance_index,
                                                        recover_dirname)
        new_params_filename = self.params_filename
        for round_index in xrange(final_round_index):
            old_curr_params_filename = extjoin(old_params_filename,
                                               str(round_index))
            new_curr_params_filename = extjoin(new_params_filename,
                                               str(round_index))

            path(old_curr_params_filename).copy2(new_curr_params_filename)

        self.last_params_filename = new_curr_params_filename

        return last_log_likelihood, log_likelihood, final_round_index

    def make_instance_initial_results(self):
        """
        returns last_log_likelihood, log_likelihood, round_index
        -inf, -inf, 0 if there is no recovery--this is also used to set initial
        values
        """
        # initial values:
        last_log_likelihood = -inf
        log_likelihood = -inf
        final_round_index = 0

        if self.recover_dirpath:
            return self.recover_train_instance(last_log_likelihood,
                                               log_likelihood)

        return last_log_likelihood, log_likelihood, final_round_index

    def recover_viterbi_window(self, window_index):
        """
        returns False if no recovery
                True if recovery
        """
        recover_filenames = self.recover_viterbi_filenames
        if not recover_filenames:
            return False

        recover_filename = recover_filenames[window_index]
        try:
            with open(recover_filename) as oldfile:
                lines = oldfile.readlines()
        except IOError, err:
            if err.errno == ENOENT:
                return False
            else:
                raise

        window = self.windows[window_index]
        window_chrom = window.chrom

        # XXX: duplicative
        row, line_coords = parse_bed4(lines[0])
        (line_chrom, line_start, line_end, seg) = line_coords
        if line_chrom != window_chrom or int(line_start) != window.start:
            return False

        row, line_coords = parse_bed4(lines[-1])
        (line_chrom, line_start, line_end, seg) = line_coords
        if line_chrom != window_chrom or int(line_end) != window.end:
            return False

        # copy the old filename to where the job's output would have
        # landed
        path(recover_filename).copy2(self.viterbi_filenames[window_index])

        print >>sys.stderr, "window %d already complete" % window_index

        return True

    def queue_identify(self, restartable_jobs, window_index, prefix_job_name,
                       prog, kwargs, output_filenames):
        prog = self.prog_factory(prog)
        job_name = self.make_job_name_identify(prefix_job_name, window_index)
        output_filename = output_filenames[window_index]

        kwargs = self.get_identify_kwargs(window_index, kwargs)

        if prog == VITERBI_PROG:
            kind = "viterbi"
        else:
            kind = "posterior"

        # "0" or "1"
        is_reverse = str(int(self.is_in_reversed_world(window_index)))

        window = self.windows[window_index]
        float_filepath = self.float_filepaths[window_index]
        int_filepath = self.int_filepaths[window_index]

        # The track indexes should be semi-colon separated for each genomedata
        # archive
        track_string_list = []

        # The genomedata names for the worlds needs to be ordered and unique
        # from the world it comes from
        world_genomedata_names = self.world_genomedata_names[window.world]
        ordered_unique_world_genomedata_names = []
        for genomedata_name in world_genomedata_names:
            if genomedata_name not in ordered_unique_world_genomedata_names:
                ordered_unique_world_genomedata_names.append(genomedata_name)

        # For each unique genomedata archive in this world
        for genomedata_name in ordered_unique_world_genomedata_names:
            # For every track in this world
            tracks_from_world = zip(*self.track_groups)[window.world]
            track_list = [track.index for track in tracks_from_world
                          if track.genomedata_name == genomedata_name]
            # Build a comma separated string
            track_string = ",".join(map(str, track_list))
            track_string_list.append(track_string)
        # Build a semi-colon separated string
        track_indexes_text = ";".join(track_string_list)

        genomedata_archives_text = ",".join(
            ordered_unique_world_genomedata_names)

        # Prefix args all get mapped with "str" function!
        prefix_args = [find_executable("segway-task"), "run", kind,
                       output_filename, window.chrom,
                       window.start, window.end, self.resolution, is_reverse,
                       self.num_segs, self.num_subsegs, self.output_label,
                       genomedata_archives_text, float_filepath, int_filepath,
                       self.distribution, track_indexes_text]
        output_filename = None

        num_frames = self.window_lens[window_index]

        restartable_job = self.queue_gmtk(prog, kwargs, job_name,
                                          num_frames,
                                          output_filename=output_filename,
                                          prefix_args=prefix_args)

        restartable_jobs.queue(restartable_job)

    def get_identify_kwargs(self, window_index, extra_kwargs):
        cpp_command_options = self.make_cpp_options(self.params_filename)

        res = dict(inputMasterFile=self.input_master_filename,
                   cppCommandOptions=cpp_command_options,
                   cliqueTableNormalize="0.0",
                   **self.make_gmtk_kwargs())

        if self.is_in_reversed_world(window_index):
            res["gpr"] = REVERSE_GPR

        res.update(extra_kwargs)

        return res

    def is_in_reversed_world(self, window_index):
        return self.windows[window_index].world in self.reverse_worlds

    def setup_identify_posterior(self):
        self.instance_index = "identify"

        # setup files
        if not self.input_master_filename:
            warn("Input master not specified. Generating.")
            self.save_input_master()

    def save_identify_posterior(self):
        for world in xrange(self.num_worlds):
            if self.identify:
                IdentifySaver(self)(world)

            if self.posterior:
                PosteriorSaver(self)(world)

    def run_identify_posterior(self):
        self.setup_identify_posterior()

        filenames = dict(identify=self.viterbi_filenames,
                         posterior=self.posterior_filenames)

        # if output_label == "subseg" or "full", need to catch
        # superlabel and sublabel output from gmtk
        if self.output_label != "seg":
            VITERBI_REGEX_FILTER = "^(seg|subseg)$"
        else:
            VITERBI_REGEX_FILTER = "^seg$"

        # -: standard output, processed by segway-task
        kwargs = {"identify":
                  dict(triFile=self.triangulation_filename,
                       pVitRegexFilter=VITERBI_REGEX_FILTER,
                       cVitRegexFilter=VITERBI_REGEX_FILTER,
                       eVitRegexFilter=VITERBI_REGEX_FILTER,
                       vitCaseSensitiveRegexFilter=True, mVitValsFile="-"),
                  "posterior":
                  dict(triFile=self.posterior_triangulation_filename,
                       jtFile=self.posterior_jt_info_filename,
                       doDistributeEvidence=True,
                       **self.get_posterior_clique_print_ranges())}

        tasks = []
        if self.identify:
            tasks.append("identify")
        if self.posterior:
            tasks.append("posterior")

        with Session() as session:
            self.session = session
            restartable_jobs = RestartableJobDict(session, self.job_log_file)

            for window_index, window_len in self.window_lens_sorted():
                for task in tasks:
                    if (task == "identify" and
                       self.recover_viterbi_window(window_index)):
                        # XXX: should be able to recover posterior also
                        continue

                    self.queue_identify(restartable_jobs, window_index,
                                        PREFIX_JOB_NAMES[task], PROGS[task],
                                        kwargs[task], filenames[task])

            if self.dry_run:
                return

            restartable_jobs.wait()

        self.save_identify_posterior()

    def make_script_filename(self, prefix):
        return self.make_filename(prefix, EXT_SH, subdirname=SUBDIRNAME_LOG)

    def make_run_msg(self):
        now = datetime.now()
        pkg_desc = working_set.find(Requirement.parse(__package__))
        run_msg = "## %s run %s at %s" % (pkg_desc, self.uuid, now)

        cmdline_top_filename = self.make_script_filename(PREFIX_CMDLINE_TOP)

        with open(cmdline_top_filename, "w") as cmdline_top_file:
            print >>cmdline_top_file, run_msg
            print >>cmdline_top_file
            print >>cmdline_top_file, "cd %s" % maybe_quote_arg(path.getcwd())
            print >>cmdline_top_file, cmdline2text()

        return run_msg

    def run(self):
        """
        main run, after dirname is specified

        this is exposed so that it can be overriden in a subclass

        opens log files, saves parameters, and calls main function
        run_train() or run_identify_posterior()
        """
        # XXXopt: use binary I/O to gmtk rather than ascii for parameters

        self.interrupt_event = Event()

        # start log files
        self.make_subdir(SUBDIRNAME_LOG)
        run_msg = self.make_run_msg()

        cmdline_short_filename = \
            self.make_script_filename(PREFIX_CMDLINE_SHORT)
        cmdline_long_filename = self.make_script_filename(PREFIX_CMDLINE_LONG)
        job_log_filename = self.make_filename(PREFIX_JOB_LOG, EXT_TAB,
                                              subdirname=SUBDIRNAME_LOG)

        self.make_subdirs(SUBDIRNAMES_EITHER)

        if self.train:
            self.make_subdirs(SUBDIRNAMES_TRAIN)

        # Check if the genomedata archives are compatable with each other
        if not self.check_genomedata_archives():
            raise ValueError(
                "Genomedata archives do not have matching chromosome starts "
                "and ends"
            )

        self.save_gmtk_input()

        with open(cmdline_short_filename, "w") as self.cmdline_short_file:
            with open(cmdline_long_filename, "w") as self.cmdline_long_file:
                print >>self.cmdline_short_file, run_msg
                print >>self.cmdline_long_file, run_msg

                self.run_triangulate()

                with open(job_log_filename, "w") as self.job_log_file:
                    print >>self.job_log_file, "\t".join(JOB_LOG_FIELDNAMES)

                    if self.train:
                        self.run_train()

                    if self.identify or self.posterior:
                        if self.supervision_filename:
                            raise NotImplementedError  # XXX

                        if not self.dry_run:
                            # resave now that num_segs is determined,
                            # in case you tested multiple num_segs
                            self.save_include()

                        if self.posterior:
                            if self.recover_dirname:
                                raise NotImplementedError(
                                    "Recovery is not yet supported for the "
                                    "posterior task"
                                )

                            if self.num_worlds != 1:
                                raise NotImplementedError(
                                    "Tied tracks are not yet supported for "
                                    "the posterior task"
                                )

                        self.run_identify_posterior()

    def __call__(self, *args, **kwargs):
        # XXX: register atexit for cleanup_resources

        work_dirname = self.work_dirname
        if not path(work_dirname).isdir():
            self.make_dir(work_dirname, self.clobber)

        self.run(*args, **kwargs)


def parse_options(argv):
    from argparse import ArgumentParser, FileType

    usage = "%(prog)s [OPTION]... TASK GENOMEDATA [GENOMEDATA ...] TRAINDIR " \
            "[IDENTIFYDIR]"

    version = "%(prog)s {}".format(__version__)
    description = "Semi-automated genome annotation"

    citation = """
    Citation: Hoffman MM, Buske OJ, Wang J, Weng Z, Bilmes J, Noble WS.  2012.
    Unsupervised pattern discovery in human chromatin structure through genomic
    segmentation. Nat Methods 9:473-476.
    http://dx.doi.org/10.1038/nmeth.1937"""

    parser = ArgumentParser(description=description, usage=usage,
                            epilog=citation)

    parser.add_argument("--version", action="version", version=version)

    # with OptionGroup(parser, "Data selection") as group:
    group = parser.add_argument_group("Data selection")
    group.add_argument("-t", "--track", action="append", default=[],
                       metavar="TRACK", help="append TRACK to list of tracks"
                       " to use (default all)")

    # TODO: Fix action "load" and use FileType instead
    group.add_argument("--tracks-from", type=FileType("r"), metavar="FILE",
                       dest="track", nargs=1, help="append tracks from"
                       " newline-delimited FILE to list of tracks"
                       " to use")

    group.add_argument("--include-coords", metavar="FILE",
                       help="limit to genomic coordinates in FILE"
                       " (default all)")

    # exclude goes after all includes
    group.add_argument("--exclude-coords", metavar="FILE",
                       help="filter out genomic coordinates in FILE"
                       " (default none)")

    group.add_argument("--resolution", type=int, metavar="RES",
                       help="downsample to every RES bp (default %d)" %
                       RESOLUTION)

    group.add_argument("--minibatch-fraction", type=float, metavar="FRAC",
                       default=MINIBATCH_DEFAULT,
                       help="Use a random fraction FRAC positions for each EM"
                       " iteration. Removes the likelihood stopping criterion,"
                       " so training always runs to the number of rounds"
                       " specified by --max-train-rounds")

    group = parser.add_argument_group("Model files")
    group.add_argument("-i", "--input-master", metavar="FILE",
                       help="use or create input master in FILE"
                       " (default %s)" %
                       make_default_filename(InputMasterSaver.resource_name,
                                             DIRPATH_PARAMS))

    group.add_argument("-s", "--structure", metavar="FILE",
                       help="use or create structure in FILE (default %s)" %
                       make_default_filename(StructureSaver.resource_name))

    group.add_argument("-p", "--trainable-params", action="append",
                       default=[], metavar="FILE",
                       help="use or create trainable parameters in FILE"
                       " (default WORKDIR/params/params.params)")

    group.add_argument("--dont-train", metavar="FILE",
                       help="use FILE as list of parameters not to train"
                       " (default %s)" %
                       make_default_filename(RES_DONT_TRAIN, DIRPATH_AUX))

    group.add_argument("--seg-table", metavar="FILE",
                       help="load segment hyperparameters from FILE"
                       " (default none)")

    group.add_argument("--semisupervised", metavar="FILE",
                       help="semisupervised segmentation with labels in "
                       "FILE (default none)")

    group = parser.add_argument_group("Intermediate files")
    group.add_argument("-o", "--observations", metavar="DIR",
                       help="use or create observations in DIR"
                       " (default %s)" %
                       (DIRPATH_WORK_DIR_HELP / SUBDIRNAME_OBS))

    group.add_argument("-r", "--recover", metavar="DIR",
                       help="continue from interrupted run in DIR")

    group = parser.add_argument_group("Output files")
    group.add_argument("-b", "--bed", metavar="FILE",
                       help="create identification BED track in FILE"
                       " (default WORKDIR/%s)" % BED_FILEBASENAME)

    group.add_argument("--bigBed", metavar="FILE",
                       help="specify layered bigBed filename")

    group = parser.add_argument_group("Modeling variables")
    group.add_argument("-D", "--distribution", choices=DISTRIBUTIONS,
                       metavar="DIST",
                       help="use DIST distribution"
                       " (default %s)" % DISTRIBUTION_DEFAULT)

    group.add_argument("--num-instances", type=int,
                       default=NUM_INSTANCES, metavar="NUM",
                       help="run NUM training instances, randomizing start"
                       " parameters NUM times (default %d)" % NUM_INSTANCES)

    group.add_argument("-N", "--num-labels", type=str, metavar="SLICE",
                       help="make SLICE segment labels"
                       " (default %d)" % NUM_SEGS)  # will use str2slice_or_int

    group.add_argument("--num-sublabels", type=int, metavar="NUM",
                       help="make NUM segment sublabels"
                       " (default %d)" % NUM_SUBSEGS)

    group.add_argument("--output-label", type=str,
                       help="in the segmentation file, for each coordinate "
                       'print only its superlabel ("seg"), only its '
                       "sublabel (\"subseg\"), or both (\"full\")"
                       "  (default %s)" % OUTPUT_LABEL)

    group.add_argument("--max-train-rounds", type=int, metavar="NUM",
                       help="each training instance runs a maximum of NUM"
                       " rounds (default %d)" % MAX_EM_ITERS)

    group.add_argument("--ruler-scale", type=int, metavar="SCALE",
                       help="ruler marking every SCALE bp (default the"
                       " resolution multiplied by 10)")

    group.add_argument("--prior-strength", type=float, metavar="RATIO",
                       help="use RATIO times the number of data counts as"
                       " the number of pseudocounts for the segment length"
                       " prior (default %f)" % PRIOR_STRENGTH)

    group.add_argument("--segtransition-weight-scale", type=float,
                       metavar="SCALE",
                       help="exponent for segment transition probability "
                       " (default %f)" % SEGTRANSITION_WEIGHT_SCALE)

    group.add_argument("--reverse-world", action="append", type=int,
                       default=[], metavar="WORLD",
                       help="reverse sequences in concatenated world WORLD"
                       " (0-based)")

    group = parser.add_argument_group("Technical variables")
    group.add_argument("-m", "--mem-usage", default=MEM_USAGE_PROGRESSION,
                       metavar="PROGRESSION",
                       help="try each float in PROGRESSION as the number "
                       "of gibibytes of memory to allocate in turn "
                       "(default %s)" % MEM_USAGE_PROGRESSION)

    group.add_argument("-S", "--split-sequences", metavar="SIZE",
                       default=MAX_SPLIT_SEQUENCE_LENGTH, type=int,
                       help="split up sequences that are larger than SIZE "
                       "bp (default %s)" % MAX_SPLIT_SEQUENCE_LENGTH)

    group.add_argument("-v", "--verbosity", type=int, default=VERBOSITY,
                       metavar="NUM",
                       help="show messages with verbosity NUM"
                       " (default %d)" % VERBOSITY)

    group.add_argument("--cluster-opt", action="append", default=[],
                       metavar="OPT",
                       help="specify an option to be passed to the "
                       "cluster manager")

    group = parser.add_argument_group("Flags")
    group.add_argument("-c", "--clobber", action="store_true",
                       help="delete any preexisting files and assumes any "
                       "model files specified in options as output to be "
                       "overwritten")
    group.add_argument("-n", "--dry-run", action="store_true",
                       help="write all files, but do not run any"
                       " executables")

    # Positional arguments
    parser.add_argument("args", nargs="+")  # "+" for at least 1 arg

    options = parser.parse_args(argv)

    # Separate arguments from options
    args = options.args  # is a non-iterable Namespace object

    if len(args) < 3:
        parser.error("Expected at least 3 arguments.")

    if args[0] == "train":
        if len(args) < 3:
            parser.error("Expected at least 3 arguments for the train task.")
    else:
        if len(args) < 4:
            parser.error("Expected at least 4 arguments for the identify "
                         "task.")

    return options, args


def main(argv=sys.argv[1:]):
    options, args = parse_options(argv)

    runner = Runner.fromoptions(args, options)

    return runner()

if __name__ == "__main__":
    sys.exit(main())<|MERGE_RESOLUTION|>--- conflicted
+++ resolved
@@ -30,11 +30,7 @@
 from genomedata import Genome
 from numpy import (append, arcsinh, array, empty, finfo, float32, int64, inf,
                    square, vstack, zeros)
-<<<<<<< HEAD
-from numpy.random import choice, uniform
-=======
 from numpy.random import RandomState
->>>>>>> 7ffc574d
 from optplus import str2slice_or_int
 from optbuild import AddableMixin
 from path import path
@@ -2100,7 +2096,6 @@
         else:
             train_windows_all = list(self.window_lens_sorted())
             num_train_windows = len(train_windows_all)
-<<<<<<< HEAD
 
             train_windows = []
             cur_bases = 0
@@ -2124,7 +2119,7 @@
                 # so since window numbering begins at 0, choose between
                 # [0, MAX_GMTK_WINDOW_COUNT)
                 valid_gmtk_window_index = int(
-                    uniform(0, MAX_GMTK_WINDOW_COUNT)
+                    self.random_state.uniform(0, MAX_GMTK_WINDOW_COUNT)
                     )
                 # obtain the train window corresponding to the chosen
                 # window index
@@ -2147,18 +2142,10 @@
                             TRAIN_WINDOWS_WINDOW_NUM_INDEX][
                             TRAIN_WINDOWS_BASES_INDEX]
 
-            train_window_indices_shuffled = choice(range(num_train_windows),
-                                                   num_train_windows,
-                                                   replace=False)
-
-=======
             train_window_indices_shuffled = \
             self.random_state.choice(range(num_train_windows),
                                                 num_train_windows, replace=False)
 
-            train_windows = []
-            cur_bases = 0
->>>>>>> 7ffc574d
             total_bases = sum(
                 train_window[1] for train_window in train_windows_all
             )
