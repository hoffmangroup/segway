--- conflicted
+++ resolved
@@ -5,12 +5,6 @@
 
 # Copyright 2009 Michael M. Hoffman <michael.hoffman@utoronto.ca>
 
-<<<<<<< HEAD
-from cStringIO import StringIO
-from six import string_types
-from six.moves.configparser import RawConfigParser
-=======
->>>>>>> bc51bad6
 import sys
 
 from six import string_types
