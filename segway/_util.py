--- conflicted
+++ resolved
@@ -17,12 +17,7 @@
 import sys
 
 import colorbrewer
-<<<<<<< HEAD
-from numpy import append, array, empty, insert, intc, maximum, str_, zeros
-=======
-from numpy import (absolute, append, array, diff, empty, insert, intc, maximum,
-                   zeros)
->>>>>>> cc065f2f
+from numpy import (append, array, empty, insert, intc, maximum, str_, zeros)
 from optbuild import Mixin_UseFullProgPath, OptionBuilder_ShortOptWithSpace_TF
 from path import Path
 from pkg_resources import resource_filename, resource_string
@@ -60,7 +55,7 @@
 
 DELIMITER_BED = "\t"  # whitespace or tab is allowed
 
-DTYPE_ANNOTATE = 'U64' # typestring denoting 64 unicode characters
+DTYPE_ANNOTATE = "U64"  # typestring denoting 64 unicode characters
 DTYPE_POSTERIOR = intc
 DTYPE_OBS_INT = intc
 DTYPE_SEG_LEN = intc
@@ -202,7 +197,7 @@
 
 
 def get_label_color(label):
-    # Use hash_label to replicate hashing across subprocesses, as the Python 
+    # Use hash_label to replicate hashing across subprocesses, as the Python
     # hash() method does not replicate across runs
     color = SCHEME[hash_label(label) % NUM_COLORS]
     return ",".join(map(str, color))
@@ -210,12 +205,13 @@
 
 def hash_label(label):
     """
-    If label is an integer or a string containing an integer, return it as 
+    If label is an integer or a string containing an integer, return it as
     an integer.
-    Otherwise, hash the label string as the sum of the Unicode 
+    Otherwise, hash the label string as the sum of the Unicode
     representations of its characters.
     """
-    if (isinstance(label, intc) or isinstance(label, int)) or label.isnumeric():
+    if ((isinstance(label, intc) or isinstance(label, int)) or
+            label.isnumeric()):
         return intc(label)
     return sum(ord(character) for character in label)
 
@@ -369,20 +365,13 @@
 
 def extract_superlabel(label):
     """
-    label is either an integer superlabel, a string superlabel, or a string 
-    with a superlabel and sublabel part separated by a period. In this last case,
-    only the superlabel part is returned. Returns a string.
-    """
-<<<<<<< HEAD
-    if (isinstance(label, str_) or isinstance(label, str)) and '.' in label:
-        return label.split(".")[0] # Return superlabel only
-    return str(label) # Otherwise, label is superlabel
-=======
-    if isinstance(label, str):
-        return label.partition(".")[0]
-    else:
-        return label
->>>>>>> cc065f2f
+    label is either an integer superlabel, a string superlabel, or a string
+    with a superlabel and sublabel part separated by a period. In this last
+    case, only the superlabel part is returned. In all cases, return a string.
+    """
+    if (isinstance(label, str_) or isinstance(label, str)) and "." in label:
+        return label.split(".")[0]  # Return superlabel only
+    return str(label)  # Otherwise, label is superlabel
 
 
 def find_segment_starts(data, output_label):
@@ -402,18 +391,18 @@
     if output_label != "seg":
         # Equivalent to diff(data) != 0, so True where labels change
         # Applied to both rows (seg and subseg) separately
-        seg_diffs = (data[:, 1:] != data[:, :-1]) 
+        seg_diffs = (data[:, 1:] != data[:, :-1])
         # pos_diffs records if either superlabel or sublabel change
         pos_diffs = maximum(seg_diffs[0], seg_diffs[1])
     else:
         # Equivalent to diff(data) != 0, so True where labels change
         pos_diffs = (data[1:] != data[:-1])
 
-    end_pos, = pos_diffs.nonzero() # Convert boolean array to indices
+    end_pos, = pos_diffs.nonzero()  # Convert boolean array to indices
     # add one to get the start positions, and add a 0 at the beginning
     start_pos = insert(end_pos + 1, 0, 0)
     if output_label == "full":
-        labels = array([f"{segs[0]}.{segs[1]}" 
+        labels = array([f"{segs[0]}.{segs[1]}"
                         for segs in zip(*data[:, start_pos])])
     elif output_label == "subseg":
         labels = data[1][start_pos]
