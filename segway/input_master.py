--- conflicted
+++ resolved
@@ -459,12 +459,8 @@
 class DirichletTabParamSpec(TableParamSpec):
     type_name = "DIRICHLET_TAB"
     copy_attrs = TableParamSpec.copy_attrs \
-<<<<<<< HEAD
-        + ["len_seg_strength", "num_bases"]
-=======
         + ["len_seg_strength", "num_bases", "card_seg_countdown","mix_components",
            "len_seg_strength"]
->>>>>>> a9c6661f
 
     def make_table_spec(self, name, table):
         dirichlet_name = self.make_dirichlet_name(name)
