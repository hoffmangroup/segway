#!/usr/bin/env python
from __future__ import division

"""observations.py: prepare and save GMTK observations
"""

__version__ = "$Revision$"

## Copyright 2012, 2013 Michael M. Hoffman <michael.hoffman@utoronto.ca>

from cStringIO import StringIO
from collections import deque
from contextlib import closing
from functools import partial
from itertools import izip, repeat
from os import extsep
import sys
from tempfile import gettempdir

<<<<<<< HEAD
from genomedata import Genome
from numpy import (add, append, arange, arcsinh, array, column_stack, copy,
                   empty, invert, isnan, maximum, zeros)
=======
from numpy import sum as npsum
from numpy import square as npsquare
from numpy import (absolute, add, append, any, arange, arcsinh, array, column_stack, empty, sign,sqrt,
                   invert, isnan, maximum, power as to_power, transpose, where, zeros, nansum,nan_to_num,fromfile,float32)

>>>>>>> a9c6661f
from path import path
from tabdelim import ListWriter

from ._util import (ceildiv, copy_attrs, DISTRIBUTION_ASINH_NORMAL,
                    DTYPE_OBS_INT, EXT_FLOAT, EXT_INT, extjoin,
                    get_chrom_coords, make_prefix_fmt,
                    SUPERVISION_LABEL_OFFSET, SUPERVISION_SEMISUPERVISED,
                    SUPERVISION_UNSUPERVISED, USE_MFSDG, Window)

# number of frames in a segment must be at least number of frames in model
MIN_FRAMES = 2

MAX_WINDOWS = 9999

FLOAT_TAB_FIELDNAMES = ["filename", "window_index", "chrom", "start", "end"]

ORD_A = ord("A")
ORD_C = ord("C")
ORD_G = ord("G")
ORD_T = ord("T")
ORD_a = ord("a")
ORD_c = ord("c")
ORD_g = ord("g")
ORD_t = ord("t")

DIM_TRACK = 1  # Dimension in numpy array for track data


class NoData(object):
    """
    sentinel for not adding an extra field to coords, so that one can
    still use None
    """


def convert_windows(attrs, name):
    supercontig_start = attrs.start
    edges_array = getattr(attrs, name) + supercontig_start

    return edges_array.tolist()


def update_starts(starts, ends, new_starts, new_ends):
    # reversed because extend left extends deque in reversed order
    starts.extendleft(reversed(new_starts))
    ends.extendleft(reversed(new_ends))


def find_overlaps_include(start, end, coords, data=repeat(NoData)):
    """
    find items in coords that overlap (start, end)

    NOTE: multiple overlapping regions in coords will result in data
    being considered more than once
    """
    # diagram of how this works:
    #        --------------------- (include)
    #
    # various (start, end) cases:
    # A   --
    # B                              --
    # C   --------------------------
    # D   ------
    # E                       -------------
    # F             ---------
    res = []

    for (include_start, include_end), datum in izip(coords, data):
        if start > include_end or end <= include_start:
            # cases A, B
            continue
        elif start <= include_start:
            if end < include_end:
                # case D
                include_end = end

            # case C otherwise
        elif start > include_start:
            include_start = start

            if end < include_end:
                # case F
                include_end = end

            # case E otherwise
        else:
            assert False  # can't happen

        item = [include_start, include_end]

        if datum is not NoData:
            item.append(datum)

        res.append(item)

    return res


def find_overlaps_exclude(start, end, exclude_coords):
    """
    takes a start and end and removes everything in exclude_coords
    """
    # diagram of how this works:
    #        --------------------- (include)
    #
    # various exclude cases:
    # A   --
    # B                              --
    # C   --------------------------
    # D   ------
    # E                       -------------
    # F             ---------

    # does nothing if exclude_coords is empty

    if exclude_coords is None or len(exclude_coords) == 0:
        return [[start, end]]

    include_coords = [[start, end]]

    for exclude_start, exclude_end in exclude_coords:
        new_include_coords = []

        for include_coord in include_coords:
            start, end = include_coord

            if exclude_start > end or exclude_end <= start:
                # cases A, B
                new_include_coords.append([start, end])
            elif exclude_start <= start:
                if exclude_end >= end:
                    # case C
                    pass
                else:
                    # case D
                    new_include_coords.append([exclude_end, end])
            elif exclude_start > start:
                if exclude_end >= end:
                    # case E
                    new_include_coords.append([start, exclude_start])
                else:
                    # case F
                    new_include_coords.append([start, exclude_start])
                    new_include_coords.append([exclude_end, end])

            else:
                assert False  # can't happen

        include_coords = new_include_coords

    return include_coords


def calc_downsampled_shape(inarray, resolution):
    full_num_rows = inarray.shape[0]
    downsampled_num_rows = ceildiv(full_num_rows, resolution)
    return [downsampled_num_rows] + list(inarray.shape[1:])


def downsample_add(inarray, resolution):
    """
    Downsample a matrix by rows to a desired resolution, by adding up
    data points

    [1 2 4 8 16 32] downsampled to resolution 2 is:
    [1+2 4+8 16+32]

    originally: downsample presence data into num_datapoints
    now used for all downsampling

    inarray: array to be downsampled
    resolution: desired resolution

    """
    if resolution == 1:
        return inarray

    full_num_rows = inarray.shape[0]
    res = zeros(calc_downsampled_shape(inarray, resolution), inarray.dtype)

    # if there's no remainder, then only use loop 0
    remainder = full_num_rows % resolution
    if remainder == 0:
        remainder = resolution

    # loop 0: every index up to remainder
    for index in xrange(remainder):
        res += inarray[index::resolution]

    # loop 1: remainder
    for index in xrange(remainder, resolution):
        # don't include the last element of res
        res[:-1] += inarray[index::resolution]

    return res


def make_dinucleotide_int_data(seq):
    """
    makes an array with two columns, one with 0..15=AA..TT and the other
    as a presence variable. Set column one to 0 when not present
    """
    nucleotide_int_data = (((seq == ORD_A) + (seq == ORD_a))
                           + ((seq == ORD_C) + (seq == ORD_c)) * 2
                           + ((seq == ORD_G) + (seq == ORD_g)) * 3
                           + ((seq == ORD_T) + (seq == ORD_t)) * 4) - 1
    nucleotide_missing = nucleotide_int_data == -1

    # rewrite all Ns as A now that you have the missingness mask
    nucleotide_int_data[nucleotide_int_data == -1] = 0
    col_shape = (len(nucleotide_int_data) - 1,)

    # first column: dinucleotide: AA..TT=0..15
    # combine, and add extra AA stub at end, which will be set missing
    # 0 AA AC AG AT
    # 4 CA CC CG CT
    # 8 GA GC GG GT
    # 12 TA TC TG TT
    dinucleotide_int_data = empty(col_shape, DTYPE_OBS_INT)
    add(nucleotide_int_data[:-1] * 4, nucleotide_int_data[1:],
        dinucleotide_int_data)

    # second column: presence_dinucleotide: some missing=0; all present = 1
    # there are so few N boundaries that it is okay to
    # disregard the whole dinucleotide when half is N
    dinucleotide_missing = (nucleotide_missing[:-1] + nucleotide_missing[1:])

    dinucleotide_presence = empty(dinucleotide_missing.shape, DTYPE_OBS_INT)
    invert(dinucleotide_missing, dinucleotide_presence)

    # XXXopt: set these up properly in the first place instead of
    # column_stacking at the end
    return column_stack([dinucleotide_int_data, dinucleotide_presence])

def zscore_norm(float_data, tracks_means, tracks_vars):
    assert float_data.shape[1] == tracks_means.shape[0]
    assert tracks_means.shape[0] == tracks_vars.shape[0]
    num_tracks = tracks_means.shape[0]
    for track in xrange(num_tracks):
        float_data[:,track] = (float_data[:,track] - tracks_means[track])/sqrt(tracks_vars[track])
    return float_data

<<<<<<< HEAD
def make_continuous_cells(track_indexes, genomedata_names,
                          chromosome_name, start, end):
    """
    returns 2-dimensional numpy.ndarray of continuous observation
    data for specified interval. This data is untransformed

    dim 0: position
    dim 1: track
    """

    continuous_cells = None

    # For every track in each genomedata archive
    zipper = zip(track_indexes, genomedata_names)
    for track_index, genomedata_name in zipper:
        with Genome(genomedata_name) as genome:
            chromosome = genome[chromosome_name]
            # If we haven't started creating the continous cells
            if continuous_cells is None:
                # Copy the first track into our continous cells
                continuous_cells = copy(chromosome[start:end,
                                        [track_index]])
            else:
                # Otherwise append the track to our continuous cells
                continuous_cells = append(continuous_cells,
                                          chromosome[start:end,
                                                     [track_index]],
                                          DIM_TRACK)

    return continuous_cells


def _save_window(float_filename, int_filename, float_data, resolution,
                 distribution, seq_data=None, supervision_data=None):
=======
def _save_window(float_filename, int_filename, float_data, resolution, distribution,zscore=False,tracks_means=None,tracks_vars=None,seq_data=None, supervision_data=None):
>>>>>>> a9c6661f
    # called by task.py as well as observation.py

    # input function in GMTK_ObservationMatrix.cc:
    # ObservationMatrix::readBinSentence

    # Input per frame is a series of float32s, followed by a series of
    # int32s. It is better to optimize both sides here by sticking all
    # the floats in one file, and the ints in another one.
    int_blocks = []
    if float_data is not None:
        if distribution == DISTRIBUTION_ASINH_NORMAL:
            float_data = arcsinh(float_data)
        if zscore:
            float_data = zscore_norm(float_data, tracks_means, tracks_vars)

        if (not USE_MFSDG) or resolution > 1:
            mask_missing = isnan(float_data)

            # output -> presence_data -> int_blocks
            # done in two steps so I can specify output type
            presence_data = empty(mask_missing.shape, DTYPE_OBS_INT)
            invert(mask_missing, presence_data)

            num_datapoints = downsample_add(presence_data, resolution)

            # this is the presence observation
            int_blocks.append(num_datapoints)

            # so that there is no divide by zero
            num_datapoints_min_1 = maximum(num_datapoints, 1)

            # make float
            if not USE_MFSDG:
                float_data[mask_missing] = 0.0

            float_data = downsample_add(float_data, resolution)
            float_data /= num_datapoints_min_1

        float_data.tofile(float_filename)

    if seq_data is not None:
        assert resolution == 1  # not implemented yet
        int_blocks.append(make_dinucleotide_int_data(seq_data))

    if supervision_data is not None:
        assert resolution == 1  # not implemented yet
        int_blocks.append(supervision_data)

    if int_blocks:
        int_data = column_stack(int_blocks)
    else:
        int_data = array([], dtype=DTYPE_OBS_INT)

    int_data.tofile(int_filename)


def process_new_windows(new_windows, starts, ends):
    if not new_windows:  # nothing left
        return None, None
    elif len(new_windows) > 1:
        new_starts, new_ends = zip(*new_windows)
        update_starts(starts, ends, new_starts, new_ends)
        return None, None

    return new_windows[0]


class Observations(object):
    copy_attrs = ["include_coords", "exclude_coords", "max_frames",
                  "float_filelistpath", "int_filelistpath",
                  "float_tabfilepath", "obs_dirpath", "uuid", "resolution",
                  "distribution", "train", "identify", "supervision_type",
                  "supervision_coords", "supervision_labels",
<<<<<<< HEAD
                  "use_dinucleotide", "world_track_indexes",
                  "world_genomedata_names", "clobber",
                  "num_worlds"]
=======
                  "use_dinucleotide", "world_track_indexes", "clobber",
                  "num_worlds","zscore"]
>>>>>>> a9c6661f

    def __init__(self, runner):
        copy_attrs(runner, self, self.copy_attrs)

        self.float_filepaths = []
        self.int_filepaths = []

    def generate_coords_include(self):
        for chrom, coords_list in self.include_coords.iteritems():
            starts, ends = map(deque, zip(*coords_list))
            yield chrom, starts, ends

    def generate_coords_all(self, genome):
        for chromosome in genome:
            starts = deque()
            ends = deque()

            for supercontig, continuous in chromosome.itercontinuous():
                if continuous is not None:
                    attrs = supercontig.attrs

                    starts.extend(convert_windows(attrs, "chunk_starts"))
                    ends.extend(convert_windows(attrs, "chunk_ends"))

            if starts:
                yield chromosome.name, starts, ends

    def generate_coords(self, genome):
        """
        returns iterable of included coords, either explicitly
        specified, or all

          each item: tuple of (chrom, starts, ends)
          starts and ends are deques
        """
        if self.include_coords:
            return self.generate_coords_include()
        else:
            return self.generate_coords_all(genome)

    def skip_or_split_window(self, start, end):
        """
        skip short windows or skip long windows
        """
        max_frames = self.max_frames
        num_bases_window = end - start
        num_frames = ceildiv(num_bases_window, self.resolution)
        if not MIN_FRAMES <= num_frames:
            text = " skipping short sequence of length %d" % num_frames
            print >>sys.stderr, text
            return []

        if num_frames > max_frames:
            # XXX: should check that this is going to always work even for
            # corner cases (what corner cases?), but if it doesn't,
            # another split later on fixes it

            # split_sequences was True, so split them
            num_new_starts = ceildiv(num_frames, max_frames)

            # // means floor division
            offset = (num_frames // num_new_starts)
            new_offsets = arange(num_new_starts) * (offset * self.resolution)
            new_starts = start + new_offsets
            new_ends = append(new_starts[1:], end)

            return zip(new_starts, new_ends)

        return [[start, end]]

    def locate_windows(self, genome):
        """
        input: Genome instance, include_coords, exclude_ coords, max_frames

        sets: window_coords
        """
        exclude_coords = self.exclude_coords

        windows = []

        for chrom, starts, ends in self.generate_coords(genome):
            chr_exclude_coords = get_chrom_coords(exclude_coords, chrom)

            while True:
                try:
                    start = starts.popleft()
                except IndexError:
                    break

                end = ends.popleft()  # should not ever cause an IndexError

                new_windows = find_overlaps_exclude(start, end,
                                                    chr_exclude_coords)
                start, end = process_new_windows(new_windows, starts, ends)
                if start is None:
                    continue

                # skip or split long sequences
                new_windows = self.skip_or_split_window(start, end)
                start, end = process_new_windows(new_windows, starts, ends)
                if start is None:
                    continue

                for world in xrange(self.num_worlds):
                    windows.append(Window(world, chrom, start, end))

        self.windows = windows

    def save_window(self, float_filename, int_filename, float_data,tracks_means,
                    tracks_vars,seq_data=None, supervision_data=None):
        return _save_window(float_filename, int_filename, float_data,self.resolution, self.distribution, self.zscore,tracks_means,tracks_vars,seq_data,supervision_data)

    @staticmethod
    def make_filepath(dirpath, prefix, suffix):
        return dirpath / (prefix + suffix)

    def make_filepaths(self, chrom, window_index, temp=False):
        prefix_feature_tmpl = extjoin(chrom, make_prefix_fmt(MAX_WINDOWS))
        prefix = prefix_feature_tmpl % window_index

        if temp:
            prefix = "".join([prefix, self.uuid, extsep])
            dirpath = path(gettempdir())
        else:
            dirpath = self.obs_dirpath

        make_filepath_custom = partial(self.make_filepath, dirpath, prefix)

        return (make_filepath_custom(EXT_FLOAT), make_filepath_custom(EXT_INT))

    def print_filepaths(self, float_filelist, int_filelist, *args, **kwargs):
        float_filepath, int_filepath = self.make_filepaths(*args, **kwargs)
        print >>float_filelist, float_filepath
        print >>int_filelist, int_filepath

        self.float_filepaths.append(float_filepath)
        self.int_filepaths.append(int_filepath)

        return float_filepath, int_filepath

    def make_seq_cells(self, chromosome, start, end):
        if self.use_dinucleotide:
            return chromosome.seq[start:end]


    def make_supervision_cells(self, chrom, start, end):
        """
        chrom: str
        start: int
        end: int

        returns either None (unsupervised) or 1-dimensional
        numpy.ndarray for the region specified by chrom, start, end,
        where each cell is the transformed label of that region

        the transformation results in the cell being 0 for no supervision
        or SUPERVISION_LABEL_OFFSET (1)+the supervision label for supervision
        """
        supervision_type = self.supervision_type
        if supervision_type == SUPERVISION_UNSUPERVISED:
            return  # None

        assert supervision_type == SUPERVISION_SEMISUPERVISED

        coords_chrom = self.supervision_coords[chrom]
        labels_chrom = self.supervision_labels[chrom]

        res = zeros(end - start, dtype=DTYPE_OBS_INT)

        supercontig_coords_labels = \
            find_overlaps_include(start, end, coords_chrom, labels_chrom)

        for label_start, label_end, label_index in supercontig_coords_labels:
            # adjust so that zero means no label
            label_adjusted = label_index + SUPERVISION_LABEL_OFFSET
            res[(label_start - start):(label_end - start)] = label_adjusted

        return res

    def write(self, float_filelist, int_filelist, float_tabfile):
        print_filepaths_custom = partial(self.print_filepaths,
                                         float_filelist, int_filelist,
                                         temp=self.identify)
        save_window = self.save_window

        float_tabwriter = ListWriter(float_tabfile)
        float_tabwriter.writerow(FLOAT_TAB_FIELDNAMES)
        
        if self.zscore and self.distribution == DISTRIBUTION_ASINH_NORMAL:
            tracks_sums = [0]*genome.num_tracks_continuous
            tracks_num_datapoints = [0]*genome.num_tracks_continuous
            tracks_sums_squared = [0]*genome.num_tracks_continuous
            for window_index, (world, chrom, start, end) in enumerate(self.windows):
                chromosome = genome[chrom]
                continuous_cells = \
                                   self.make_continuous_cells(world, chromosome, start, end)
                tracks_sums += npsum(nan_to_num(arcsinh(continuous_cells)),axis=0)
                tracks_num_datapoints += npsum(~isnan(continuous_cells),axis=0)
                tracks_sums_squared += npsum(nan_to_num(npsquare(arcsinh(continuous_cells))),axis=0)
            tracks_means = tracks_sums / tracks_num_datapoints
            tracks_vars = (tracks_sums_squared / tracks_num_datapoints) - npsquare(tracks_means)
        elif self.zscore:
            tracks_means = genome.means
            tracks_vars = genome.vars
        else:
            tracks_means = None
            tracks_vars = None

        for window_index, window in enumerate(self.windows):
            world, chrom, start, end = window
            float_filepath, int_filepath = \
                print_filepaths_custom(chrom, window_index)

            row = [float_filepath, str(window_index), chrom, str(start),
                   str(end)]
            float_tabwriter.writerow(row)
            print >>sys.stderr, " %s (%d, %d)" % (float_filepath, start, end)

            # if they don't both exist
            if not (float_filepath.exists() and int_filepath.exists()):
                # Get the first genome from this world to use for generating
                # sequence cells
                genomedata_name = self.world_genomedata_names[world][0]
                with Genome(genomedata_name) as genome:
                    chromosome = genome[chrom]
                    seq_cells = self.make_seq_cells(chromosome, start, end)

                supervision_cells = \
                    self.make_supervision_cells(chrom, start, end)

                if __debug__:
                    if self.identify:
                        assert seq_cells is None and supervision_cells is None

                if not self.train:
                    # don't actually write data--it is done by task.py instead
                    continue

                track_indexes = self.world_track_indexes[world]
                genomedata_names = self.world_genomedata_names[world]
                continuous_cells = \
                    make_continuous_cells(track_indexes, genomedata_names,
                                          chrom, start, end)

                # data is transformed as part of _save_window()
                save_window(float_filepath, int_filepath, continuous_cells,
                            tracks_means, tracks_vars,seq_cells, supervision_cells)

    def open_writable_or_dummy(self, filepath):
        if not filepath or (not self.clobber and filepath.exists()):
            return closing(StringIO())  # dummy output
        else:
            return open(filepath, "w")

    def save(self):
        open_writable = self.open_writable_or_dummy

        with open_writable(self.float_filelistpath) as float_filelist:
            with open_writable(self.int_filelistpath) as int_filelist:
                with open_writable(self.float_tabfilepath) as float_tabfile:
                    self.write(float_filelist, int_filelist, float_tabfile)<|MERGE_RESOLUTION|>--- conflicted
+++ resolved
@@ -17,17 +17,13 @@
 import sys
 from tempfile import gettempdir
 
-<<<<<<< HEAD
 from genomedata import Genome
-from numpy import (add, append, arange, arcsinh, array, column_stack, copy,
-                   empty, invert, isnan, maximum, zeros)
-=======
+
 from numpy import sum as npsum
 from numpy import square as npsquare
 from numpy import (absolute, add, append, any, arange, arcsinh, array, column_stack, empty, sign,sqrt,
                    invert, isnan, maximum, power as to_power, transpose, where, zeros, nansum,nan_to_num,fromfile,float32)
 
->>>>>>> a9c6661f
 from path import path
 from tabdelim import ListWriter
 
@@ -270,7 +266,6 @@
         float_data[:,track] = (float_data[:,track] - tracks_means[track])/sqrt(tracks_vars[track])
     return float_data
 
-<<<<<<< HEAD
 def make_continuous_cells(track_indexes, genomedata_names,
                           chromosome_name, start, end):
     """
@@ -302,12 +297,7 @@
 
     return continuous_cells
 
-
-def _save_window(float_filename, int_filename, float_data, resolution,
-                 distribution, seq_data=None, supervision_data=None):
-=======
 def _save_window(float_filename, int_filename, float_data, resolution, distribution,zscore=False,tracks_means=None,tracks_vars=None,seq_data=None, supervision_data=None):
->>>>>>> a9c6661f
     # called by task.py as well as observation.py
 
     # input function in GMTK_ObservationMatrix.cc:
@@ -381,14 +371,9 @@
                   "float_tabfilepath", "obs_dirpath", "uuid", "resolution",
                   "distribution", "train", "identify", "supervision_type",
                   "supervision_coords", "supervision_labels",
-<<<<<<< HEAD
                   "use_dinucleotide", "world_track_indexes",
                   "world_genomedata_names", "clobber",
-                  "num_worlds"]
-=======
-                  "use_dinucleotide", "world_track_indexes", "clobber",
                   "num_worlds","zscore"]
->>>>>>> a9c6661f
 
     def __init__(self, runner):
         copy_attrs(runner, self, self.copy_attrs)
